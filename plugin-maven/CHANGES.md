# spotless-plugin-maven releases

We adhere to the [keepachangelog](https://keepachangelog.com/en/1.0.0/) format (starting after version `1.27.0`).

## [Unreleased]
<<<<<<< HEAD
### Fixed
* Allow multiple instances of the same npm-based formatter to be used simultaneously. E.g. use prettier for typescript
  *and* Java (using the community prettier-plugin-java) without messing up their respective `node_module` dependencies. ([#1565](https://github.com/diffplug/spotless/pull/1565))
=======
### Added
* CleanThat Java Refactorer. ([#1560](https://github.com/diffplug/spotless/pull/1560))
### Fixed
* `ktfmt` default style uses correct continuation indent. ([#1562](https://github.com/diffplug/spotless/pull/1562))
>>>>>>> fc3f6ff3

## [2.32.0] - 2023-02-05
### Added
* A synthesis log with the number of considered files is added after each formatter execution ([#1507](https://github.com/diffplug/spotless/pull/1507))
### Fixed
* Respect `sourceDirectory` and `testSourceDirectory` POM configurations for Java formatters ([#1553](https://github.com/diffplug/spotless/pull/1553))
* **POTENTIALLY BREAKING** `sortByKeys` for JSON formatting now takes into account objects inside arrays ([#1546](https://github.com/diffplug/spotless/pull/1546))
* Any commit of the Spotless maven plugin now available via JitPack ([#1547](https://github.com/diffplug/spotless/pull/1547))

## [2.31.0] - 2023-01-26
### Added
* Prettier will now suggest to install plugins if a parser cannot be inferred from the file extension ([#1511](https://github.com/diffplug/spotless/pull/1511))
* Jackson (`json` and `yaml`) has new `spaceBeforeSeparator` option
  * **POTENTIALLY BREAKING** `spaceBeforeSeparator` is defaulted to false while the formatter was behaving with `<spaceBeforeSeparator>true<spaceBeforeSeparator/>`
* Introduce `<json><jackson/></json>` ([#1492](https://github.com/diffplug/spotless/pull/1492))
  * **POTENTIALLY BREAKING** `JacksonYaml` is now configured with a `Map<String, Boolean>` to configure features
* Allow to specify node executable for node-based formatters using `nodeExecutable` parameter ([#1500](https://github.com/diffplug/spotless/pull/1500))
### Fixed
* The default list of type annotations used by `formatAnnotations` has had 8 more annotations from the Checker Framework added [#1494](https://github.com/diffplug/spotless/pull/1494)
* **POTENTIALLY BREAKING** Generate the correct qualifiedRuleId for Ktlint 0.48.x [#1495](https://github.com/diffplug/spotless/pull/1495)
### Changes
* **POTENTIALLY BREAKING** Bump minimum JRE from 8 to 11 ([#1514](https://github.com/diffplug/spotless/pull/1514) part 1 of [#1337](https://github.com/diffplug/spotless/issues/1337))
  * You can bump your build JRE without bumping your requirements ([docs](https://maven.apache.org/plugins/maven-compiler-plugin/examples/set-compiler-source-and-target.html)).
* Spotless' custom build was replaced by [`maven-plugin-development`](https://github.com/britter/maven-plugin-development). ([#1496](https://github.com/diffplug/spotless/pull/1496) fixes [#554](https://github.com/diffplug/spotless/issues/554))
* **POTENTIALLY BREAKING** Removed support for KtLint 0.3x and 0.45.2 ([#1475](https://github.com/diffplug/spotless/pull/1475))
  * `KtLint` does not maintain a stable API - before this PR, we supported every breaking change in the API since 2019.
  * From now on, we will support no more than 2 breaking changes at a time.
* `npm`-based formatters `ESLint`, `prettier` and `tsfmt` delay their `npm install` call until the formatters are first used. ([#1522](https://github.com/diffplug/spotless/pull/1522)
* Bump default `ktlint` version to latest `0.48.1` -> `0.48.2` ([#1529](https://github.com/diffplug/spotless/pull/1529))
* Bump default `scalafmt` version to latest `3.6.1` -> `3.7.1` ([#1529](https://github.com/diffplug/spotless/pull/1529))

## [2.30.0] - 2023-01-13
### Added
* Add option `editorConfigFile` for `ktLint` [#142](https://github.com/diffplug/spotless/issues/142)
  * **POTENTIALLY BREAKING** `ktlint` step now modifies license headers. Make sure to put `licenseHeader` *after* `ktlint`.
* Added `skipLinesMatching` option to `licenseHeader` to support formats where license header cannot be immediately added to the top of the file (e.g. xml, sh). ([#1441](https://github.com/diffplug/spotless/pull/1441))
* Add JSON support ([#1446](https://github.com/diffplug/spotless/pull/1446))
* Add YAML support through Jackson ([#1478](https://github.com/diffplug/spotless/pull/1478))
* Added support for npm-based [ESLint](https://eslint.org/)-formatter for javascript and typescript ([#1453](https://github.com/diffplug/spotless/pull/1453))
* Better suggested messages when user's default is set by JVM limitation. ([#995](https://github.com/diffplug/spotless/pull/995))
### Fixed
* Support `ktlint` 0.48+ new rule disabling syntax ([#1456](https://github.com/diffplug/spotless/pull/1456)) fixes ([#1444](https://github.com/diffplug/spotless/issues/1444))
* Fix subgroups leading catch all matcher.
### Changes
* Bump default `ktlint` version to latest `0.47.1` -> `0.48.1` ([#1456](https://github.com/diffplug/spotless/pull/1456))
* Reduce spurious invalidations of the up-to-date index file ([#1461](https://github.com/diffplug/spotless/pull/1461))
* Bump default version for `prettier` from `2.0.5` to `2.8.1` ([#1453](https://github.com/diffplug/spotless/pull/1453))

## [2.29.0] - 2023-01-02
### Added
* Added support for M2E's incremental compilation ([#1414](https://github.com/diffplug/spotless/pull/1414) fixes [#1413](https://github.com/diffplug/spotless/issues/1413))
### Fixed
* Improve memory usage when using git ratchet ([#1426](https://github.com/diffplug/spotless/pull/1426))
* Support `ktlint` 0.48+ ([#1432](https://github.com/diffplug/spotless/pull/1432)) fixes ([#1430](https://github.com/diffplug/spotless/issues/1430))
### Changes
* Bump default `ktlint` version to latest `0.47.1` -> `0.48.0` ([#1432](https://github.com/diffplug/spotless/pull/1432))
* Bump default `ktfmt` version to latest `0.41` -> `0.42` ([#1421](https://github.com/diffplug/spotless/pull/1421))

## [2.28.0] - 2022-11-24
### Added
* `importOrder` now support groups of imports without blank lines ([#1401](https://github.com/diffplug/spotless/pull/1401))
### Fixed
* Don't treat `@Value` as a type annotation [#1367](https://github.com/diffplug/spotless/pull/1367)
* Support `ktlint_disabled_rules` in `ktlint` 0.47.x [#1378](https://github.com/diffplug/spotless/pull/1378)
* Share git repositories across projects when using ratchet ([#1426](https://github.com/diffplug/spotless/pull/1426))
### Changes
* Bump default `ktfmt` version to latest `0.40` -> `0.41` ([#1340](https://github.com/diffplug/spotless/pull/1340))
* Bump default `scalafmt` version to latest `3.5.9` -> `3.6.1` ([#1373](https://github.com/diffplug/spotless/pull/1373))
* Bump default `diktat` version to latest `1.2.3` -> `1.2.4.2` ([#1393](https://github.com/diffplug/spotless/pull/1393))
* Bump default `palantir-java-format` version to latest `2.10` -> `2.28` ([#1393](https://github.com/diffplug/spotless/pull/1393))

## [2.27.2] - 2022-10-10
### Fixed
* `replace` and `replaceRegex` steps now allow you to replace something with an empty string, previously this would generate a null pointer exception. (fixes [#1359](https://github.com/diffplug/spotless/issues/1359))

## [2.27.1] - 2022-09-28
### Fixed
* `skip` config key should work again now. ([#1353](https://github.com/diffplug/spotless/pull/1353) fixes [#1227](https://github.com/diffplug/spotless/issues/1227) and [#491](https://github.com/diffplug/spotless/issues/491))

## [2.27.0] - 2022-09-19
### Added
* Support for `editorConfigOverride` in `ktlint`, `plugin-maven`. ([#1335](https://github.com/diffplug/spotless/pull/1335) fixes [#1334](https://github.com/diffplug/spotless/issues/1334))

## [2.26.0] - 2022-09-14
### Added
* `formatAnnotations` step to correct formatting of Java type annotations.  It puts type annotations on the same line as the type that they qualify.  Run it after a Java formatting step, such as `googleJavaFormat`. ([#1275](https://github.com/diffplug/spotless/pull/1275))
### Changes
* Bump default `ktfmt` version to latest `0.39` -> `0.40` ([#1312](https://github.com/diffplug/spotless/pull/1312))
* Bump default `ktlint` version to latest `0.46.1` -> `0.47.1` ([#1303](https://github.com/diffplug/spotless/pull/1303))
  * Also restored support for older versions of ktlint back to `0.31.0`

## [2.25.0] - 2022-08-23
### Added
* `scalafmt` integration now has a configuration option `majorScalaVersion` that allows you to configure the Scala version that gets resolved from the maven artifact ([#1283](https://github.com/diffplug/spotless/pull/1283))
### Changes
* Add the `ktlint` rule in error messages when `ktlint` fails to apply a fix ([#1279](https://github.com/diffplug/spotless/pull/1279))
* Bump default `scalafmt` to latest `3.0.8` -> `3.5.9` (removed support for pre-`3.0.0`) ([#1283](https://github.com/diffplug/spotless/pull/1283))

## [2.24.1] - 2022-08-10
### Fixed
* Fix Clang not knowing the filename and changing the format ([#1268](https://github.com/diffplug/spotless/pull/1268) fixes [#1267](https://github.com/diffplug/spotless/issues/1267)).
### Changes
* Bump default `diktat` version to latest `1.2.1` -> `1.2.3` ([#1266](https://github.com/diffplug/spotless/pull/1266))

## [2.24.0] - 2022-07-28
### Added
* Clang and Black no longer break the build when the binary is unavailable, if they will not be run during that build ([#1257](https://github.com/diffplug/spotless/pull/1257)).
* License header support for Kotlin files without `package` or `@file` but do at least have `import` ([#1263](https://github.com/diffplug/spotless/pull/1263)).

## [2.23.0] - 2022-06-30
### Added
* Support for `MAC_CLASSIC` (`\r`) line ending ([#1243](https://github.com/diffplug/spotless/pull/1243) fixes [#1196](https://github.com/diffplug/spotless/issues/1196))
### Changes
* Bump default `ktlint` version to latest `0.45.2` -> `0.46.1` ([#1239](https://github.com/diffplug/spotless/issues/1239))
  * Minimum supported version also bumped to `0.46.0` (we have abandoned strong backward compatibility for `ktlint`, from here on out Spotless will only support the most-recent breaking change).
* Bump default `diktat` version to latest `1.1.0` -> `1.2.1` ([#1246](https://github.com/diffplug/spotless/pull/1246))
  * Minimum supported version also bumped to `1.2.1` (diktat is based on ktlint and has the same backward compatibility issues).
* Bump default `ktfmt` version to latest `0.37` -> `0.39` ([#1240](https://github.com/diffplug/spotless/pull/1240))

## [2.22.8] - 2022-06-11
### Fixed
* `PalantirJavaFormatStep` no longer needs the `--add-exports` calls in `MAVEN_OPTS` or `.mvn/jvm.config`. ([#1233](https://github.com/diffplug/spotless/pull/1233))

## [2.22.7] - 2022-06-10
### Fixed
* (Second try) `googleJavaFormat` and `removeUnusedImports` works on JDK16+ without jvm args workaround. ([#1228](https://github.com/diffplug/spotless/pull/1228))
  * If you have a bunch of `--add-exports` calls in `MAVEN_OPTS` or `.mvn/jvm.config`, you should be able to remove them. (fixes [#834](https://github.com/diffplug/spotless/issues/834#issuecomment-817524058))

## [2.22.6] - 2022-06-05
### Fixed
* `googleJavaFormat` and `removeUnusedImports` works on JDK16+ without jvm args workaround. ([#1224](https://github.com/diffplug/spotless/pull/1224))
  * If you have a bunch of `--add-exports` calls in `MAVEN_OPTS` or `.mvn/jvm.config`, you should be able to remove them. (fixes [#834](https://github.com/diffplug/spotless/issues/834#issuecomment-817524058))

## [2.22.5] - 2022-05-10
### Fixed
* Update the `black` version regex to fix `19.10b0` and earlier. (fixes [#1195](https://github.com/diffplug/spotless/issues/1195), regression introduced in `2.22.2`)
### Changes
* Bump default `ktfmt` version to latest `0.36` -> `0.37`. ([#1200](https://github.com/diffplug/spotless/pull/1200))

## [2.22.4] - 2022-05-03
### Changes
* Bump default `diktat` version to latest `1.0.1` -> `1.1.0`. ([#1190](https://github.com/diffplug/spotless/pull/1190))
  * Converted `diktat` integration to use a compile-only source set. (fixes [#524](https://github.com/diffplug/spotless/issues/524))
  * Use the full path to a file in `diktat` integration. (fixes [#1189](https://github.com/diffplug/spotless/issues/1189))

## [2.22.3] - 2022-04-27
### Changes
* Bump default `ktfmt` version to latest `0.35` -> `0.36`. ([#1183](https://github.com/diffplug/spotless/issues/1183))
* Bump default `google-java-format` version to latest `1.13.0` -> `1.15.0`.
  * ~~This means it is no longer necessary to use the `--add-exports` workaround (fixes [#834](https://github.com/diffplug/spotless/issues/834)).~~ `--add-exports` workaround is still needed.

## [2.22.2] - 2022-04-22
### Fixed
* Fixed support for Python Black's new version reporting. ([#1170](https://github.com/diffplug/spotless/issues/1170))
* Error messages for unexpected file encoding now works on Java 8. (fixes [#1081](https://github.com/diffplug/spotless/issues/1081))
### Changes
* Bump default `black` version to latest `19.10b0` -> `22.3.0`. ([#1170](https://github.com/diffplug/spotless/issues/1170))
* Bump default `ktfmt` version to latest `0.34` -> `0.35`. ([#1159](https://github.com/diffplug/spotless/pull/1159))
* Bump default `ktlint` version to latest `0.43.2` -> `0.45.2`. ([#1177](https://github.com/diffplug/spotless/pull/1177))

## [2.22.1] - 2022-04-06
### Fixed
* Git user config and system config also included for defaultEndings configuration. ([#540](https://github.com/diffplug/spotless/issues/540))

## [2.22.0] - 2022-03-28
### Added
* Added support for setting custom parameters for Kotlin ktfmt in Maven plugin. ([#1145](https://github.com/diffplug/spotless/pull/1145))

## [2.21.0] - 2022-02-19
### Added
* Magic value 'NONE' for disabling ratchet functionality ([#1134](https://github.com/diffplug/spotless/issues/1134))

### Changed
* Use SLF4J for logging ([#1116](https://github.com/diffplug/spotless/issues/1116))

## [2.20.2] - 2022-02-09
### Changed
* Bump default ktfmt `0.30` -> `0.31` ([#1118](https://github.com/diffplug/spotless/pull/1118)).
### Fixed
* Add full support for git worktrees ([#1119](https://github.com/diffplug/spotless/pull/1119)).

## [2.20.1] - 2022-02-01
* Bump default versions of formatters ([#1095](https://github.com/diffplug/spotless/pull/1095)).
  * google-java-format `1.12.0` -> `1.13.0`
  * ktfmt `0.29` -> `0.30`
* Added support for git property `core.autocrlf` ([#540](https://github.com/diffplug/spotless/issues/540))

## [2.20.0] - 2022-01-13
### Added
* Added support for the [palantir-java-format](https://github.com/palantir/palantir-java-format) Java formatter ([#1083](https://github.com/diffplug/spotless/pull/1083)).

## [2.19.2] - 2022-01-10
### Fixed
* Enabling the upToDateChecking with the plugin configured inside pluginManagement, with an additional dependency and running under Maven 3.6.3 leads to a java.io.NotSerializableException. ([#1074](https://github.com/diffplug/spotless/pull/1074)).

## [2.19.1] - 2022-01-07
### Fixed
* Update IndentStep to allow leading space on multiline comments ([#1072](https://github.com/diffplug/spotless/pull/1072)).

## [2.19.0] - 2022-01-06
### Added
* Support custom index files for incremental up-to-date checking ([#1055](https://github.com/diffplug/spotless/pull/1055)).
### Fixed
* Remove Java files from default Maven Groovy formatting ([#1051](https://github.com/diffplug/spotless/pull/1051)).
  * Before this release, the default target of groovy was
    * `src/main/groovy/**/*.groovy`
    * `src/test/groovy/**/*.groovy`
    * `src/main/java/**/*.java`
    * `src/test/java/**/*.java`
  * This release removes the `.java` includes.
### Changed
* Bumped default DiKTat from `0.4.0` to `1.0.1`. This is a breaking change for DiKTat users on the default version, because some rules were renamed/changed. Check [DiKTat changelog](https://github.com/analysis-dev/diktat/releases) for details.

## [2.18.0] - 2021-12-23
### Added
* Incremental up-to-date checking ([#935](https://github.com/diffplug/spotless/pull/935)).
* Support for Markdown with `flexmark` at `0.62.2` ([#1011](https://github.com/diffplug/spotless/pull/1011)).

## [2.17.7] - 2021-12-16
### Fixed
* `ratchetFrom` is now faster ([#1038](https://github.com/diffplug/spotless/pull/1038)).

## [2.17.6] - 2021-12-05
### Changed
* Bumped default ktlint from `0.43.0` to `0.43.2`.

## [2.17.5] - 2021-12-01
### Changed
* Bump jgit version ([#992](https://github.com/diffplug/spotless/pull/992)).
  * jgit `5.10.0.202012080955-r` -> `5.13.0.202109080827-r`

## [2.17.4] - 2021-11-09
### Changed
* Bump default formatter versions ([#989](https://github.com/diffplug/spotless/pull/989))
  * google-java-format `1.11.0` -> `1.12.0`
  * ktlint `0.42.1` -> `0.43.0`
  * ktfmt `0.27` -> `0.29`
  * scalafmt `3.0.0` -> `3.0.8`

## [2.17.3] - 2021-10-26
### Changed
* Added support and bump Eclipse formatter default versions to `4.21` for `eclipse-groovy`. Change is only applied for JVM 11+.
* Added support for ktlint's FilenameRule ([#974](https://github.com/diffplug/spotless/pull/974)).

### Fixed
 * Revert change from 2.17.2 regarding [skip bug](https://github.com/diffplug/spotless/pull/969) because fixing the skip bug caused inconsistent behavior between `check.skip` and `apply.skip`.
 * [skip bug](https://github.com/diffplug/spotless/issues/968) if ratchetFrom is specified, the build will still fail in if no Git repository is found, even if `skip` is true (new fix).

### Fixed
 * Temporary workspace deletion for Eclipse based formatters on JVM shutdown ([#967](https://github.com/diffplug/spotless/issues/967)). Change is only applied for Eclipse versions using JVM 11+, no back-port to older versions is planned.

## [2.17.2] - 2021-10-14
### Fixed
 * [skip bug](https://github.com/diffplug/spotless/issues/968) if ratchetFrom is specified, the build will still fail in if no Git repository is found, even if `skip` is true.

## [2.17.1] - 2021-10-13
### Fixed
 * [module-info formatting](https://github.com/diffplug/spotless/pull/958) in `eclipse-jdt` versions `4.20` and `4.21`. Note that the problem also affects older versions.
 * Added workaround to support projects using git worktrees ([#965](https://github.com/diffplug/spotless/pull/965))

## [2.17.0] - 2021-10-04
### Added
* Added `wildcardsLast` option for Java `importOrder` ([#956](https://github.com/diffplug/spotless/pull/956))

## [2.16.0] - 2021-10-02
### Added
* Added support for JBDI bind list params in sql formatter ([#955](https://github.com/diffplug/spotless/pull/955))

## [2.15.0] - 2021-09-30
### Added
* Added support for custom JSR223 formatters ([#945](https://github.com/diffplug/spotless/pull/945))
* Added support for formatting and sorting Maven POMs ([#946](https://github.com/diffplug/spotless/pull/946))

## [2.14.0] - 2021-09-27
### Added
* Added support for calling local binary formatters ([#949](https://github.com/diffplug/spotless/pull/949))
### Changed
* Added support and bump Eclipse formatter default versions to `4.21` for `eclipse-cdt`, `eclipse-jdt`, `eclipse-wtp`. Change is only applied for JVM 11+.
* Added `groupArtifact` option for `google-java-format` ([#944](https://github.com/diffplug/spotless/pull/944))

## [2.13.1] - 2021-09-20
### Changed
* Added support and bump Eclipse formatter default versions for JVM 11+. For older JVMs the previous defaults remain.
  * `eclipse-cdt` from `4.16` to `4.20`
  * `eclipse-groovy` from `4.19` to `4.20`
  * `eclipse-jdt` from `4.19` to `4.20`
  * `eclipse-wtp` from `4.18` to `4.20`

## [2.13.0] - 2021-09-04
### Added
* Added support for `google-java-format`'s `skip-reflowing-long-strings` option ([#929](https://github.com/diffplug/spotless/pull/929))

## [2.12.3] - 2021-08-20
### Changed
* Added support for [scalafmt 3.0.0](https://github.com/scalameta/scalafmt/releases/tag/v3.0.0) and bump default scalafmt version to `3.0.0` ([#913](https://github.com/diffplug/spotless/pull/913)).
* Bump default versions ([#915](https://github.com/diffplug/spotless/pull/915))
  * `ktfmt` from `0.24` to `0.27`
  * `ktlint` from `0.35.0` to `0.42.1`
  * `google-java-format` from `1.10.0` to `1.11.0`

## [2.12.2] - 2021-07-20
### Fixed
 * Improved [SQL formatting](https://github.com/diffplug/spotless/pull/897) with respect to comments

## [2.12.1] - 2021-06-17

### Fixed
* Fixed IndexOutOfBoundsException in parallel execution of `eclipse-groovy` formatter ([#877](https://github.com/diffplug/spotless/issues/877))

## [2.12.0] - 2021-06-10
### Added
* Added support for `eclipse-cdt` at `4.19.0`. Note that version requires Java 11 or higher.
* Added support for `eclipse-groovy` at `4.18.0` and `4.19.0`.
* Added support for `eclipse-wtp` at `4.19.0`. Note that version requires Java 11 or higher.
### Changed
* Bump `eclipse-groovy` default version from `4.17.0` to `4.19.0`.

## [2.11.1] - 2021-05-13
### Fixed
* Node is re-installed if some other build step removed it ([#863](https://github.com/diffplug/spotless/issues/863))

## [2.11.0] - 2021-05-03
### Added
* Added support for [python](README.md#python), specifically [black](README.md#black).
### Changed
* Update ktfmt from 0.21 to 0.24
### Fixed
* The `<url>` field in the maven POM is now set correctly ([#798](https://github.com/diffplug/spotless/issues/798))

## [2.10.3] - 2021-04-21
### Fixed
* Explicitly separate target file from git arguments when parsing year for license header to prevent command from failing on argument-like paths ([#847](https://github.com/diffplug/spotless/pull/847))

## [2.10.2] - 2021-04-20
### Fixed
* LicenseHeaderStep treats address as copyright year ([#716](https://github.com/diffplug/spotless/issues/716))

## [2.10.1] - 2021-04-13
### Fixed
* Fix license header bug for years in range ([#840](https://github.com/diffplug/spotless/pull/840)).

## [2.10.0] - 2021-04-10
### Added
* Added support for `eclipse-jdt` at `4.19.0`.
### Changed
* Bump `eclipse-jdt` default version from `4.18.0` to `4.19.0`.
* Bump `google-java-format` default version from `1.9` to `1.10.0`.
* Expose configuration exceptions from scalafmt ([#837](https://github.com/diffplug/spotless/issues/837))

## [2.9.0] - 2021-03-05
### Added
* Bump ktfmt to 0.21 and add support to Google and Kotlinlang formats ([#812](https://github.com/diffplug/spotless/pull/812))

## [2.8.1] - 2021-02-16
### Fixed
* Allow licence headers to be blank ([#801](https://github.com/diffplug/spotless/pull/801)).

## [2.8.0] - 2021-02-09
### Added
* Support for diktat ([#789](https://github.com/diffplug/spotless/pull/789))

## [2.7.0] - 2021-01-04
### Added
* Added ability to specify dropbox style for ktfmt `<style>DROPBOX</style>` ([#764](https://github.com/diffplug/spotless/pull/764))
* Added support for `eclipse-cdt`, `eclipse-jdt`, and `eclipse-wtp` at `4.18.0`.
### Changed
* Bump `eclipse-jdt` default version from `4.17.0` to `4.18.0`.
* Bump `eclipse-wtp` default version from `4.17.0` to `4.18.0`.
* Bump `ktfmt` default version from `0.16` to `0.19` ([#748](https://github.com/diffplug/spotless/issues/748) and [#773](https://github.com/diffplug/spotless/issues/773)).
### Fixed
* Fixed `ratchetFrom` support for git-submodule ([#746](https://github.com/diffplug/spotless/issues/746)).
* Fixed `ratchetFrom` excess memory consumption ([#735](https://github.com/diffplug/spotless/issues/735)).
* `ktfmt` v0.19+ with dropbox-style works again ([#765](https://github.com/diffplug/spotless/pull/765)).
* `prettier` no longer throws errors on empty files ([#751](https://github.com/diffplug/spotless/pull/751)).
* Fixed error when running on root of windows mountpoint ([#760](https://github.com/diffplug/spotless/pull/760)).
* Fix broken test for spotlessFiles parameter on windows ([#737](https://github.com/diffplug/spotless/pull/737)).

## [2.6.1] - 2020-11-16
### Fixed
* Fixed a bug which occurred if the root directory of the project was also the filesystem root ([#732](https://github.com/diffplug/spotless/pull/732)).
* Upgraded org.codehaus.plexus:plexus-utils to its latest version (3.3.0) to improve directory scanning time ([#729](https://github.com/diffplug/spotless/pull/729)).
  * Whether this helps with the directory scanning time is unconfirmed, please report your experience in the issue above.

## [2.6.0] - 2020-11-13
### Added
* Added support to npm-based steps for picking up `.npmrc` files ([#727](https://github.com/diffplug/spotless/pull/727))
### Fixed
* Fixed bug in import order which woudld cause trailing empty strings to get dropped ([731](https://github.com/diffplug/spotless/issues/731))
  * e.g. `<importorder><order>java,javafx,com.mycompany,</order></importorder>`
* Bump JGit from `5.8.0` to `5.9.0` to improve performance ([#726](https://github.com/diffplug/spotless/issues/726))

## [2.5.0] - 2020-10-20
### Added
* Added support for eclipse-cdt 4.14.0, 4.16.0 and 4.17.0 ([#722](https://github.com/diffplug/spotless/pull/722)).
* Added support for eclipse-groovy 4.14.0, 4.15.0, 4.16.0 and 4.17.0 ([#722](https://github.com/diffplug/spotless/pull/722)).
* Added support for eclipse-jdt 4.17.0 ([#722](https://github.com/diffplug/spotless/pull/722)).
* Added support for eclipse-wtp 4.14.0, 4.15.0, 4.16.0 and 4.17.0 ([#722](https://github.com/diffplug/spotless/pull/722)).
### Changed
* Updated default eclipse-cdt from 4.13.0 to 4.16.0 ([#722](https://github.com/diffplug/spotless/pull/722)). Note that version 4.17.0 is supported, but requires Java 11 or higher.
* Updated default eclipse-groovy from 4.13.0 to 4.17.0 ([#722](https://github.com/diffplug/spotless/pull/722)).
* Updated default eclipse-jdt from 4.16.0 to 4.17.0 ([#722](https://github.com/diffplug/spotless/pull/722)).
* Updated default eclipse-wtp from 4.13.0 to 4.17.0 ([#722](https://github.com/diffplug/spotless/pull/722)).

## [2.4.2] - 2020-10-05
### Fixed
* Improve speed by ~4x when using `<ratchetFrom>` ([#701](https://github.com/diffplug/spotless/pull/706)).

## [2.4.1] - 2020-09-18
### Fixed
* Don't assume that file content passed into Prettier is at least 50 characters (https://github.com/diffplug/spotless/pull/699).

## [2.4.0] - 2020-09-17
### Added
* Added support for groovy formatting ([#698](https://github.com/diffplug/spotless/pull/697)).
* Added support for sql formatting ([#698](https://github.com/diffplug/spotless/pull/698)).

## [2.3.1] - 2020-09-12
### Fixed
* Improved JRE parsing to handle strings like `16-loom` (fixes [#693](https://github.com/diffplug/spotless/issues/693)).
* Added support for groovy formatting ([#697](https://github.com/diffplug/spotless/pull/697))

## [2.3.0] - 2020-09-11
### Added
* New option [`<toggleOffOn />`](README.md#spotlessoff-and-spotlesson) which allows the tags `spotless:off` and `spotless:on` to protect sections of code from the rest of the formatters ([#691](https://github.com/diffplug/spotless/pull/691)).
### Changed
* When applying license headers for the first time, we are now more lenient about parsing existing years from the header ([#690](https://github.com/diffplug/spotless/pull/690)).

## [2.2.0] - 2020-09-08
### Added
* `<googleJavaFormat>` default version is now `1.9` on JDK 11+, while continuing to be `1.7` on earlier JDKs. This is especially helpful to `<removeUnusedImports />`, since it always uses the default version of GJF (fixes [#681](https://github.com/diffplug/spotless/issues/681)).

## [2.1.0] - 2020-08-29
### Added
* Added support for  eclipse-jdt 4.14.0, 4.15.0 and 4.16.0 ([#678](https://github.com/diffplug/spotless/pull/678)).
### Changed
* Updated default eclipse-jdt from 4.13.0 to 4.16.0 ([#678](https://github.com/diffplug/spotless/pull/678)).

## [2.0.3] - 2020-08-21
### Fixed
* `<ktlint>` is now more robust when parsing version string for version-dependent implementation details, fixes [#668](https://github.com/diffplug/spotless/issues/668).

## [2.0.2] - 2020-08-10
### Changes
*  Bump default ktfmt from 0.13 to 0.16 ([#642](https://github.com/diffplug/spotless/pull/648)).

### Fixed
* `<importOrder />` was broken (fixes [#663](https://github.com/diffplug/spotless/issues/663)).
* `<ratchetFrom>` was broken when set at global level (fixes [#664](https://github.com/diffplug/spotless/issues/664)).

## [2.0.1] - 2020-07-04
### Fixed
* Git-native handling of line endings was broken, now fixed ([#639](https://github.com/diffplug/spotless/pull/639)).

## [2.0.0] - 2020-07-02
### Added
* You can now ratchet a project's style by limiting Spotless only to files which have changed since a given [git reference](https://javadoc.io/doc/org.eclipse.jgit/org.eclipse.jgit/5.6.1.202002131546-r/org/eclipse/jgit/lib/Repository.html#resolve-java.lang.String-), e.g. `ratchetFrom 'origin/main'`. ([#590](https://github.com/diffplug/spotless/pull/590))
* Huge speed improvement for multi-module projects thanks to improved cross-project classloader caching ([#571](https://github.com/diffplug/spotless/pull/571), fixes [#559](https://github.com/diffplug/spotless/issues/559)).
* If you specify `-DspotlessSetLicenseHeaderYearsFromGitHistory=true`, Spotless will perform an expensive search through git history to determine the oldest and newest commits for each file, and uses that to determine license header years. ([#626](https://github.com/diffplug/spotless/pull/626))
* `prettier` will now autodetect the parser (and formatter) to use based on the filename, unless you override this using `config` or `configFile` with the option `parser` or `filepath` ([#620](https://github.com/diffplug/spotless/pull/620)).
* Added ANTLR4 support ([#326](https://github.com/diffplug/spotless/issues/326)).
### Removed
* **BREAKING** the default includes for `<typescript>` and `<cpp>` were removed, and will now generate an error if an `<include>` is not specified.  There is no well-established convention for these languages in the maven ecosystem, and the performance of the default includes is far worse than a user-provided one.  If you dislike this change, please complain in [#634](https://github.com/diffplug/spotless/pull/634), it would not be a breaking change to bring the defaults back.
* **BREAKING** inside the `<cpp>` block, `<eclipse>` has been renamed to `<eclipseCdt>` to avoid any confusion with the java `<eclipse>` ([#636](https://github.com/diffplug/spotless/pull/636)).
* **BREAKING** the long-deprecated `<xml>` and `<css>` formats have been removed, in favor of the long-available [`<eclipseWtp>`](https://github.com/diffplug/spotless/tree/main/plugin-maven#eclipse-wtp) step which is available in every generic format ([#630](https://github.com/diffplug/spotless/pull/630)).
  * This probably doesn't affect you, but if it does, you just need to change `<xml>...` into `<formats><format><eclipseWtp><type>XML</type>...`
  * In [`1.15.0` (released 2018-09-23)](#1150---2018-09-23), we added support for `xml` and `css` formats using the Eclipse WTP.
  * In [`1.18.0` (released 2019-02-11)](#1180---2019-02-11), we deprecated these, in favor of the generic `eclipseWtp` step which is available for all generic formats.  This allows you to have multiple XML and CSS formats, rather than just one.
  * And now we removed them entirely.

## [1.31.3] - 2020-06-17
### Changed
* Nodejs-based formatters `prettier` and `tsfmt` now use native node instead of the J2V8 approach. ([#606](https://github.com/diffplug/spotless/pull/606))
  * This removes the dependency to the no-longer-maintained Linux/Windows/macOs variants of J2V8.
  * This enables spotless to use the latest `prettier` versions (instead of being stuck at prettier version <= `1.19.0`)
  * Bumped default versions, prettier `1.16.4` -> `2.0.5`, tslint `5.12.1` -> `6.1.2`
### Fixed
* `licenseHeader` is now more robust when parsing years from existing license headers. ([#593](https://github.com/diffplug/spotless/pull/593))

## [1.31.2] - 2020-06-01
### Fixed
* Shared library used by the nodejs-based steps used to be extracted into the user home directory, but now it is extracted into a temporary directory and deleted on VM shutdown. ([#586](https://github.com/diffplug/spotless/pull/586))
* If you specified a config file for a formatter, it used to be needlessly copied to a randomly-named file in the build folder.  This could cause performance to suffer, especially for [large multi-project builds that use eclipse](https://github.com/diffplug/spotless/issues/559). ([#572](https://github.com/diffplug/spotless/pull/572))
  * Note: if you are extracting config files from resource jars, we still have bad performance for this case, see [#559](https://github.com/diffplug/spotless/issues/559) for details.

## [1.31.1] - 2020-05-21
### Fixed
* If the encoding was set incorrectly, `spotless:apply` could clobber special characters.  Spotless now prevents this, and helps to suggest the correct encoding. ([#575](https://github.com/diffplug/spotless/pull/575))

## [1.31.0] - 2020-05-05
### Added
* Support for google-java-format 1.8 (requires build to run on Java 11+) ([#562](https://github.com/diffplug/spotless/issues/562))
* Support for ktfmt 0.13 (requires build to run on Java 11+) ([#569](https://github.com/diffplug/spotless/pull/569))
* `mvn spotless:apply` is now guaranteed to be idempotent, even if some of the formatters are not.  See [`PADDEDCELL.md` for details](https://github.com/diffplug/spotless/blob/main/PADDEDCELL.md) if you're curious. ([#565](https://github.com/diffplug/spotless/pull/565))
* Updated a bunch of dependencies, most notably jgit `5.5.0.201909110433-r` -> `5.7.0.202003110725-r`. ([#564](https://github.com/diffplug/spotless/pull/564))

## [1.30.0] - 2020-04-10
### Added
* Support for prettier ([#555](https://github.com/diffplug/spotless/pull/555)).

## [1.29.0] - 2020-04-02
### Added
* Support for tsfmt ([#548](https://github.com/diffplug/spotless/pull/548)).
### Fixed
* Eclipse-WTP formatter (web tools platform, not java) handles some character encodings incorrectly on OS with non-unicode default file encoding [#545](https://github.com/diffplug/spotless/issues/545). Fixed for Eclipse-WTP formatter Eclipse version 4.13.0 (default version).

## [1.28.0] - 2020-03-20
### Added
* Enable IntelliJ-compatible token `$today.year` for specifying the year in license header files. ([#542](https://github.com/diffplug/spotless/pull/542))
### Fixed
* Fix scala and kotlin maven config documentation.
* Eclipse-WTP formatter (web tools platform, not java) could encounter errors in parallel multiproject builds [#492](https://github.com/diffplug/spotless/issues/492). Fixed for Eclipse-WTP formatter Eclipse version 4.13.0 (default version).

## [1.27.0] - 2020-01-01
* Should be no changes whatsoever!  Released only for consistency with lib and plugin-gradle.

## [1.26.1] - 2019-11-27
* Revert the change in console display of errors from 1.26.0 ([#485](https://github.com/diffplug/spotless/pull/485)) because [of these problems](https://github.com/diffplug/spotless/pull/485#issuecomment-552925932).
* Bugfix: Fix NPE in EclipseXmlFormatterStepImpl ([#489](https://github.com/diffplug/spotless/pull/489))

## [1.26.0] - 2019-11-11
* Fix project URLs in poms. ([#478](https://github.com/diffplug/spotless/pull/478))
* Fix `ImportSorter` crashing with empty files. ([#474](https://github.com/diffplug/spotless/pull/474))
  * Fixes [#305](https://github.com/diffplug/spotless/issues/305) StringIndexOutOfBoundsException for empty Groovy file when performing importOrder
* Bugfix: CDT version `4.12.0` now properly uses `9.8`, whereas before it used `9.7`. ([#482](https://github.com/diffplug/spotless/pull/482#discussion_r341380884))
* Updated default eclipse-wtp from 4.12.0 to 4.13.0 ([#482](https://github.com/diffplug/spotless/pull/482))
* Updated default eclipse-groovy from 4.12.0 to 4.13.0 ([#482](https://github.com/diffplug/spotless/pull/482))
* Updated default eclipse-jdt from 4.12.0 to 4.13.0 ([#482](https://github.com/diffplug/spotless/pull/482))
* Updated default eclipse-cdt from 4.12.0 to 4.13.0 ([#482](https://github.com/diffplug/spotless/pull/482))
* Bump default version of KtLint from `0.34.2` to `0.35.0`. ([#473](https://github.com/diffplug/spotless/issues/473))
* Several improvements to the console display of formatting errors. ([#465](https://github.com/diffplug/spotless/pull/465))
    * Visualize \r and \n as ␍ and ␊ when possible ([#465](https://github.com/diffplug/spotless/pull/465))
    * Make end-of-lines visible when file contains whitespace and end-of-line issues at the same time ([#465](https://github.com/diffplug/spotless/pull/465))
    * Print actual diff line instead of "1 more lines that didn't fit" ([#467](https://github.com/diffplug/spotless/issues/467))

## [1.25.1] - 2019-10-07
* Fixed problem which could cause a stale `.jar` to be published. ([#471](https://github.com/diffplug/spotless/pull/471))

## [1.25.0] - 2019-10-06
* **KNOWN ISSUE:** published jar is the same as `1.24.3`, causes `Invalid plugin descriptor`. ([#470](https://github.com/diffplug/spotless/issues/470))
* Add support for ktlint `0.34+`, and bump default version from `0.32.0` to `0.34.2`. ([#469](https://github.com/diffplug/spotless/pull/469))

## [1.24.3] - 2019-09-23
* Update jgit from `5.3.2.201906051522-r` to `5.5.0.201909110433-r`. ([#445](https://github.com/diffplug/spotless/pull/445))
  * Fixes [#410](https://github.com/diffplug/spotless/issues/410) AccessDeniedException in MinGW/ GitBash.
  * Also fixes occasional [hang on NFS due to filesystem timers](https://github.com/diffplug/spotless/pull/407#issuecomment-514824364).
* Eclipse-based formatters used to leave temporary files around ([#447](https://github.com/diffplug/spotless/issues/447)). This is now fixed, but only for eclipse 4.12+, no back-port to older Eclipse formatter versions is planned. ([#451](https://github.com/diffplug/spotless/issues/451))
* Bumped `scalafmt` default version from `1.1.0` to `2.0.1`, since there are [bugs](https://github.com/diffplug/spotless/issues/454) in the old default ([#458](https://github.com/diffplug/spotless/pull/458)).

## [1.24.1] - 2019-08-12
* Fixes class loading issue with Java 9+ ([#426](https://github.com/diffplug/spotless/pull/426)).

## [1.24.0] - 2019-07-29
* Updated default eclipse-wtp from 4.8.0 to 4.12.0 ([#423](https://github.com/diffplug/spotless/pull/423)).
* Updated default eclipse-groovy from 4.10 to 4.12.0 ([#423](https://github.com/diffplug/spotless/pull/423)).
* Updated default eclipse-jdt from 4.11.0 to 4.12.0 ([#423](https://github.com/diffplug/spotless/pull/423)).
* Updated default eclipse-cdt from 4.11.0 to 4.12.0 ([#423](https://github.com/diffplug/spotless/pull/423)).
    * **KNOWN BUG - accidentally published CDT 9.7 rather than 9.8 fixed in 1.26.0**
* Added new maven coordinates for scalafmt 2.0.0+, maintains backwards compatability ([#415](https://github.com/diffplug/spotless/issues/415))

## [1.23.1] - 2019-06-17
* Fixes incorrect M2 cache directory path handling of Eclipse based formatters ([#401](https://github.com/diffplug/spotless/issues/401))
* Update jgit from `4.9.0.201710071750-r` to `5.3.2.201906051522-r` because gradle project is sometimes broken by `apache httpcomponents` in transitive dependency. ([#407](https://github.com/diffplug/spotless/pull/407))

## [1.23.0] - 2019-04-24
* Updated default ktlint from 0.21.0 to 0.32.0, and Maven coords to com.pinterest ([#394](https://github.com/diffplug/spotless/pull/394))

## [1.22.0] - 2019-04-15
* Updated default eclipse-cdt from 4.7.3a to 4.11.0 ([#390](https://github.com/diffplug/spotless/pull/390)).
* Added `-DspotlessFiles` switch to allow targeting specific files ([#392](https://github.com/diffplug/spotless/pull/392))

## [1.21.1] - 2019-03-29
* Fixes incorrect plugin and pom metadata in `1.21.0` ([#388](https://github.com/diffplug/spotless/issues/388)).

## [1.21.0] - 2019-03-28
* Updated default eclipse-wtp from 4.7.3b to 4.8.0 ([#382](https://github.com/diffplug/spotless/pull/382)).
* Updated default eclipse-groovy from 4.8.1 to 4.10.0 ([#382](https://github.com/diffplug/spotless/pull/382)).
* Updated default eclipse-jdt from 4.10.0 to 4.11.0 ([#384](https://github.com/diffplug/spotless/pull/384)).

## [1.20.0] - 2019-03-14
* Updated default eclipse-wtp from 4.7.3a to 4.7.3b ([#371](https://github.com/diffplug/spotless/pull/371)).
* Default behavior of XML formatter changed to ignore  external URIs ([#369](https://github.com/diffplug/spotless/issues/369)).
  * **WARNING RESOLVED: By default, xml formatter no longer downloads external entities. You can opt-in to resolve external entities by setting resolveExternalURI to true. However, if you do opt-in, be sure that all external entities are referenced over https and not http, or you may be vulnerable to XXE attacks.**

## [1.19.0] - 2019-03-11
**WARNING: xml formatter in this version may be vulnerable to XXE attacks, fixed in 1.20.0 (see [#358](https://github.com/diffplug/spotless/issues/358)).**

* Security fix: Updated groovy, c/c++, and eclipse WTP formatters so that they download their source jars securely using `https` rather than `http` ([#360](https://github.com/diffplug/spotless/issues/360)).
* Updated default eclipse-jdt from 4.9.0 to 4.10.0 ([#368](https://github.com/diffplug/spotless/pull/368))
* Add a skip parameter to apply mojo to enable to bypass it if desired. ([#367](https://github.com/diffplug/spotless/pull/367)).

## [1.18.0] - 2019-02-11
**WARNING: xml formatter in this version may be vulnerable to XXE attacks, fixed in 1.20.0 (see [#358](https://github.com/diffplug/spotless/issues/358)).**

* Provided eclipse-wtp formatters as part of custom source format element. ([#325](https://github.com/diffplug/spotless/pull/325)). This change obsoletes the CSS and XML source elements.
* Updated default google-java-format from 1.5 to 1.7 ([#335](https://github.com/diffplug/spotless/issues/335)).
* `<importOrder><file>somefile</file></importOrder>` is now lazy ([#218](https://github.com/diffplug/spotless/issues/218)).

## [1.17.0] - 2018-12-13
**WARNING: xml formatter in this version may be vulnerable to XXE attacks, fixed in 1.20.0 (see [#358](https://github.com/diffplug/spotless/issues/358)).**

* Updated default eclipse-jdt from 4.7.3a to 4.9.0 ([#316](https://github.com/diffplug/spotless/pull/316)). New version addresses enum-tab formatting bug in 4.8 ([#314](https://github.com/diffplug/spotless/issues/314)).

## [1.16.0] - 2018-10-30
**WARNING: xml formatter in this version may be vulnerable to XXE attacks, fixed in 1.20.0 (see [#358](https://github.com/diffplug/spotless/issues/358)).**

* Added support for Eclipse's CSS formatter from WTP ([#311](https://github.com/diffplug/spotless/pull/311)).

## [1.15.0] - 2018-09-23
**WARNING: xml formatter in this version may be vulnerable to XXE attacks, fixed in 1.20.0 (see [#358](https://github.com/diffplug/spotless/issues/358)).**

* Added `xml` support ([#140](https://github.com/diffplug/spotless/issues/140)) using formatter of Eclipse WTP 3.9.5 ([#241](https://github.com/diffplug/spotless/pull/241)).
* Added C/C++ support using formatter of Eclipse CDT 9.4.3 ([#232](https://github.com/diffplug/spotless/issues/232)).
* Skip `package-info.java` and `module-info.java` files from license header formatting. ([#273](https://github.com/diffplug/spotless/pull/273))
* Updated JSR305 annotation from 3.0.0 to 3.0.2 ([#274](https://github.com/diffplug/spotless/pull/274))
* Migrated from FindBugs annotations 3.0.0 to SpotBugs annotations 3.1.6 ([#274](https://github.com/diffplug/spotless/pull/274))
* Fix Maven version prerequisite in the generated POM ([#289](https://github.com/diffplug/spotless/pull/289))

## [1.14.0] - 2018-07-24
* Updated default eclipse-jdt from 4.7.2 to 4.7.3a ([#263](https://github.com/diffplug/spotless/issues/263)). New version fixes a bug preventing Java code formatting within JavaDoc comments ([#191](https://github.com/diffplug/spotless/issues/191)).
* Updated default groovy-eclipse from 4.6.3 to 4.8.0 ([#244](https://github.com/diffplug/spotless/pull/244)). New version allows to ignore internal formatter errors/warnings.
* Require 3.1.0+ version of Maven. ([#259](https://github.com/diffplug/spotless/pull/259))
* Fixed integration with latest versions of scalafmt. ([#260](https://github.com/diffplug/spotless/pull/260))

## [1.13.0] - 2018-06-01
* Fixed a bug in configuration file resolution on Windows when file is denoted by a URL. ([#254](https://github.com/diffplug/spotless/pull/254))

## [1.0.0.BETA5] - 2018-05-14
* Fixed a bug in `LicenseHeaderStep` which caused an exception with some malformed date-aware licenses. ([#222](https://github.com/diffplug/spotless/pull/222))
* Added support for Kotlin and Ktlint in Maven plugin ([#223](https://github.com/diffplug/spotless/pull/223)).
* Updated default ktlint from 0.14.0 to 0.21.0
* Added support for multiple generic formatters in Maven plugin ([#242](https://github.com/diffplug/spotless/pull/242)).

## [1.0.0.BETA4] - 2018-02-27
* Fixed published POM to include dependency on plexus-resources ([#213](https://github.com/diffplug/spotless/pull/213)).

## [1.0.0.BETA3] - 2018-02-26
* Improved support for multi-module Maven projects ([#210](https://github.com/diffplug/spotless/pull/210)).
* Added generic format support for maven-plugin ([#209](https://github.com/diffplug/spotless/pull/209)).

## [1.0.0.BETA2] - 2018-02-15
* Fix build to ensure that published versions never have snapshot deps ([#205](https://github.com/diffplug/spotless/pull/205)).

## [1.0.0.BETA1] - 2018-02-11
* Maven plugin written by [Konstantin Lutovich](https://github.com/lutovich).
* Full support for the Java and Scala formatters.
* Initial release, after user feedback we will ship `1.x`.<|MERGE_RESOLUTION|>--- conflicted
+++ resolved
@@ -3,16 +3,12 @@
 We adhere to the [keepachangelog](https://keepachangelog.com/en/1.0.0/) format (starting after version `1.27.0`).
 
 ## [Unreleased]
-<<<<<<< HEAD
+### Added
+* CleanThat Java Refactorer. ([#1560](https://github.com/diffplug/spotless/pull/1560))
 ### Fixed
 * Allow multiple instances of the same npm-based formatter to be used simultaneously. E.g. use prettier for typescript
   *and* Java (using the community prettier-plugin-java) without messing up their respective `node_module` dependencies. ([#1565](https://github.com/diffplug/spotless/pull/1565))
-=======
-### Added
-* CleanThat Java Refactorer. ([#1560](https://github.com/diffplug/spotless/pull/1560))
-### Fixed
 * `ktfmt` default style uses correct continuation indent. ([#1562](https://github.com/diffplug/spotless/pull/1562))
->>>>>>> fc3f6ff3
 
 ## [2.32.0] - 2023-02-05
 ### Added
