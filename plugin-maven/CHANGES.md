--- conflicted
+++ resolved
@@ -4,17 +4,14 @@
 
 ## [Unreleased]
 ### Added
-<<<<<<< HEAD
-* Added support for git-submodule with `ratchetFrom` ([#746](https://github.com/diffplug/spotless/issues/746))
-=======
 * Added support for eclipse-cdt 4.18.0.
 * Added support for eclipse-jdt 4.18.0.
 * Added support for eclipse-wtp 4.18.0.
 ### Changed
 * Updated default eclipse-jdt from 4.17.0 to 4.18.0.
 * Updated default eclipse-wtp from 4.17.0 to 4.18.0.
->>>>>>> 2ab0c90c
-### Fixed
+### Fixed
+* `ratchetFrom` now works with git-submodule ([#746](https://github.com/diffplug/spotless/issues/746))
 * Fix broken test for spotlessFiles parameter on windows ([#737](https://github.com/diffplug/spotless/pull/737))
 
 ## [2.6.1] - 2020-11-16
