--- conflicted
+++ resolved
@@ -104,13 +104,11 @@
 	@Deprecated
 	private com.diffplug.spotless.maven.css.Css css;
 
-<<<<<<< HEAD
+	@Parameter(property = "spotlessFiles")
+	private String filePatterns;
+
 	@Parameter
 	private Antlr4 antlr4;
-=======
-	@Parameter(property = "spotlessFiles")
-	private String filePatterns;
->>>>>>> ed4a02b0
 
 	protected abstract void process(List<File> files, Formatter formatter) throws MojoExecutionException;
 
