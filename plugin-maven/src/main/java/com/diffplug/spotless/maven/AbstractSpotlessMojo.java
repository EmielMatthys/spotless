--- conflicted
+++ resolved
@@ -282,11 +282,7 @@
 		Set<String> configuredIncludes = formatterFactory.includes();
 		Set<String> includes = configuredIncludes.isEmpty() ? formatterFactory.defaultIncludes() : configuredIncludes;
 		if (includes.isEmpty()) {
-<<<<<<< HEAD
-			throw new MojoExecutionException("You must specify some files to include, such as '<includes><include>src/**/*.blah</include></includes>'");
-=======
-			throw new PluginException("You must specify some files to include, such as '<includes><include>src/**</include></includes>'");
->>>>>>> bebaa59c
+			throw new PluginException("You must specify some files to include, such as '<includes><include>src/**/*.blah</include></includes>'");
 		}
 		return includes;
 	}
