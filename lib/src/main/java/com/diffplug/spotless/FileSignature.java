/*
 * Copyright 2016-2020 DiffPlug
 *
 * Licensed under the Apache License, Version 2.0 (the "License");
 * you may not use this file except in compliance with the License.
 * You may obtain a copy of the License at
 *
 *     http://www.apache.org/licenses/LICENSE-2.0
 *
 * Unless required by applicable law or agreed to in writing, software
 * distributed under the License is distributed on an "AS IS" BASIS,
 * WITHOUT WARRANTIES OR CONDITIONS OF ANY KIND, either express or implied.
 * See the License for the specific language governing permissions and
 * limitations under the License.
 */
package com.diffplug.spotless;

import static com.diffplug.spotless.MoreIterables.toNullHostileList;
import static com.diffplug.spotless.MoreIterables.toSortedSet;
import static java.util.Comparator.comparing;

import java.io.File;
import java.io.FileInputStream;
import java.io.IOException;
import java.io.InputStream;
import java.io.Serializable;
import java.security.MessageDigest;
import java.util.Arrays;
import java.util.Collection;
import java.util.Collections;
import java.util.HashMap;
import java.util.List;
import java.util.Map;

import edu.umd.cs.findbugs.annotations.SuppressFBWarnings;

/** Computes a signature for any needed files. */
public final class FileSignature implements Serializable {
	private static final long serialVersionUID = 2L;

	/*
	 * Transient because not needed to uniquely identify a FileSignature instance, and also because
	 * Gradle only needs this class to be Serializable so it can compare FileSignature instances for
	 * incremental builds.
	 */
	@SuppressFBWarnings("SE_TRANSIENT_FIELD_NOT_RESTORED")
	private final transient List<File> files;
	private final Sig[] signatures;

	/** Method has been renamed to {@link FileSignature#signAsSet}.
	 * In case no sorting and removal of duplicates is required,
	 * use {@link FileSignature#signAsList} instead.*/
	@Deprecated
	public static FileSignature from(File... files) throws IOException {
		return from(Arrays.asList(files));
	}

	/** Method has been renamed to {@link FileSignature#signAsSet}.
	 * In case no sorting and removal of duplicates is required,
	 * use {@link FileSignature#signAsList} instead.*/
	@Deprecated
	public static FileSignature from(Iterable<File> files) throws IOException {
		return signAsSet(files);
	}

	/** Creates file signature whereas order of the files remains unchanged. */
	public static FileSignature signAsList(File... files) throws IOException {
		return signAsList(Arrays.asList(files));
	}

	/** Creates file signature whereas order of the files remains unchanged. */
	public static FileSignature signAsList(Iterable<File> files) throws IOException {
		return new FileSignature(toNullHostileList(files));
	}

	/** Creates file signature whereas order of the files remains unchanged. */
	public static FileSignature signAsSet(File... files) throws IOException {
		return signAsSet(Arrays.asList(files));
	}

	/** Creates file signature insensitive to the order of the files. */
	public static FileSignature signAsSet(Iterable<File> files) throws IOException {
		List<File> natural = toSortedSet(files);
		List<File> onNameOnly = toSortedSet(files, comparing(File::getName));
		if (natural.size() != onNameOnly.size()) {
			StringBuilder builder = new StringBuilder();
			builder.append("For these files:\n");
			for (File file : files) {
				builder.append("  " + file.getAbsolutePath() + "\n");
			}
			builder.append("a caching signature is being generated, which will be based only on their\n");
			builder.append("names, not their full path (foo.txt, not C:\folder\foo.txt). Unexpectedly,\n");
			builder.append("you have two files with different paths, but the same names.  You must\n");
			builder.append("rename one of them so that all files have unique names.");
			throw new IllegalArgumentException(builder.toString());
		}
		return new FileSignature(onNameOnly);
	}

	private FileSignature(final List<File> files) throws IOException {
		this.files = validateInputFiles(files);
		this.signatures = new Sig[this.files.size()];

		int i = 0;
		for (File file : this.files) {
			signatures[i] = cache.sign(file);
			++i;
		}
	}

	/** Returns all of the files in this signature, throwing an exception if there are more or less than 1 file. */
	public Collection<File> files() {
		return Collections.unmodifiableList(files);
	}

	/** Returns the only file in this signature, throwing an exception if there are more or less than 1 file. */
	public File getOnlyFile() {
		if (files.size() == 1) {
			return files.iterator().next();
		} else {
			throw new IllegalArgumentException("Expected one file, but was " + files.size());
		}
	}

	/** Transforms a native path to a unix one. */
	public static String pathNativeToUnix(String pathNative) {
		return LineEnding.nativeIsWin() ? pathNative.replace('\\', '/') : pathNative;
	}

	/** Transforms a unix path to a native one. */
	public static String pathUnixToNative(String pathUnix) {
		return LineEnding.nativeIsWin() ? pathUnix.replace('/', '\\') : pathUnix;
	}

<<<<<<< HEAD
	private static List<File> validateInputFiles(List<File> files) {
		for (File file : files) {
			if (!file.isFile()) {
				throw new IllegalArgumentException(
						"File signature can only be created for existing regular files, given: "
								+ file);
			}
		}
		return files;
	}

	/**
	 * It is very common for a given set of files to be "signed" many times.  For example,
	 * the jars which constitute any given formatter live in a central cache, but will be signed
	 * over and over.  To save this I/O, we maintain a cache, invalidated by lastModified time.
	 */
	static final Cache cache = new Cache();

	static class Cache {
		Map<String, Sig> cache = new HashMap<>();

		synchronized Sig sign(File fileInput) throws IOException {
			String canonicalPath = fileInput.getCanonicalPath();
			Sig sig = cache.computeIfAbsent(canonicalPath, ThrowingEx.<String, Sig> wrap(p -> {
				MessageDigest digest = MessageDigest.getInstance("SHA-256");
				File file = new File(p);
				// calculate the size and content hash of the file
				long size = 0;
				byte[] buf = new byte[1024];
				long lastModified;
				try (InputStream input = new FileInputStream(file)) {
					lastModified = file.lastModified();
					int numRead;
					while ((numRead = input.read(buf)) != -1) {
						size += numRead;
						digest.update(buf, 0, numRead);
					}
				}
				return new Sig(file.getName(), size, digest.digest(), lastModified);
			}));
			long lastModified = fileInput.lastModified();
			if (sig.lastModified != lastModified) {
				cache.remove(canonicalPath);
				return sign(fileInput);
			} else {
				return sig;
			}
		}
	}

	@SuppressFBWarnings("SE_TRANSIENT_FIELD_NOT_RESTORED")
	static class Sig implements Serializable {
		private static final long serialVersionUID = 6727302747168655222L;

		final String name;
		final long size;
		final byte[] hash;
		/** transient because state should be transferable from machine to machine. */
		final transient long lastModified;

		Sig(String name, long size, byte[] hash, long lastModified) {
			this.name = name;
			this.size = size;
			this.hash = hash;
			this.lastModified = lastModified;
=======
	/** Asserts that child is a subpath of root. and returns the subpath. */
	public static String subpath(String root, String child) {
		if (child.startsWith(root)) {
			return child.substring(root.length());
		} else {
			throw new IllegalArgumentException("Expected '" + child + "' to start with '" + root + "'");
>>>>>>> 21355394
		}
	}
}<|MERGE_RESOLUTION|>--- conflicted
+++ resolved
@@ -132,7 +132,6 @@
 		return LineEnding.nativeIsWin() ? pathUnix.replace('/', '\\') : pathUnix;
 	}
 
-<<<<<<< HEAD
 	private static List<File> validateInputFiles(List<File> files) {
 		for (File file : files) {
 			if (!file.isFile()) {
@@ -198,14 +197,15 @@
 			this.size = size;
 			this.hash = hash;
 			this.lastModified = lastModified;
-=======
+		}
+	}
+
 	/** Asserts that child is a subpath of root. and returns the subpath. */
 	public static String subpath(String root, String child) {
 		if (child.startsWith(root)) {
 			return child.substring(root.length());
 		} else {
 			throw new IllegalArgumentException("Expected '" + child + "' to start with '" + root + "'");
->>>>>>> 21355394
 		}
 	}
 }