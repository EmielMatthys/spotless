--- conflicted
+++ resolved
@@ -9,13 +9,10 @@
 		id 'com.github.spotbugs'                   version '4.7.8'
 		// https://github.com/diffplug/spotless-changelog
 		id 'com.diffplug.spotless-changelog'       version '2.2.0'
-<<<<<<< HEAD
-		// https://github.com/gradle/test-retry-gradle-plugin/releases
-		id 'org.gradle.test-retry'                 version '1.3.1'
-=======
 		// https://github.com/diffplug/goomph/blob/main/CHANGES.md
 		id 'com.diffplug.p2.asmaven'               version '3.33.2'
->>>>>>> f52f7fdd
+    // https://github.com/gradle/test-retry-gradle-plugin/releases
+		id 'org.gradle.test-retry'                 version '1.3.1'
 	}
 }
 plugins {
@@ -24,11 +21,8 @@
 	id 'io.github.gradle-nexus.publish-plugin' apply false
 	id 'com.github.spotbugs'                   apply false
 	id 'com.diffplug.spotless-changelog'       apply false
-<<<<<<< HEAD
+	id 'com.diffplug.p2.asmaven'               apply false
 	id 'org.gradle.test-retry'                 apply false
-=======
-	id 'com.diffplug.p2.asmaven'               apply false
->>>>>>> f52f7fdd
 }
 if (System.env['CI'] != null) {
 	// use the remote buildcache on all CI builds
