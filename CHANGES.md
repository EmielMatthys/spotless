# spotless-lib and spotless-lib-extra releases

If you are a Spotless user (as opposed to developer), then you are probably looking for:

- [plugin-gradle/CHANGES.md](plugin-gradle/CHANGES.md)
- [plugin-maven/CHANGES.md](plugin-maven/CHANGES.md)

This document is intended for Spotless developers.

We adhere to the [keepachangelog](https://keepachangelog.com/en/1.0.0/) format (starting after version `1.27.0`).

## [Unreleased]
<<<<<<< HEAD
### Changes
* Rename `YamlJacksonStep` into `JacksonYamlStep` while normalizing Jackson usage ([#1492](https://github.com/diffplug/spotless/pull/1492))
=======
### Added
* `ProcessRunner` has added some convenience methods so it can be used for maven testing. ([#1496](https://github.com/diffplug/spotless/pull/1496))
### Fixed
* The default list of type annotations used by `formatAnnotations` has had 8 more annotations from the Checker Framework added [#1494](https://github.com/diffplug/spotless/pull/1494)
### Changes
>>>>>>> bba3ea1e

## [2.32.0] - 2023-01-13
### Added
* Add option `editorConfigFile` for `ktLint` [#142](https://github.com/diffplug/spotless/issues/142)
  * **POTENTIALLY BREAKING** `ktlint` step now modifies license headers. Make sure to put `licenseHeader` *after* `ktlint`.
* Added `skipLinesMatching` option to `licenseHeader` to support formats where license header cannot be immediately added to the top of the file (e.g. xml, sh). ([#1441](https://github.com/diffplug/spotless/pull/1441)).
* Add YAML support through Jackson ([#1478](https://github.com/diffplug/spotless/pull/1478))
* Added support for npm-based [ESLint](https://eslint.org/)-formatter for javascript and typescript ([#1453](https://github.com/diffplug/spotless/pull/1453))
* Better suggested messages when user's default is set by JVM limitation. ([#995](https://github.com/diffplug/spotless/pull/995))
### Fixed
* Support `ktlint` 0.48+ new rule disabling syntax ([#1456](https://github.com/diffplug/spotless/pull/1456)) fixes ([#1444](https://github.com/diffplug/spotless/issues/1444))
* Fix subgroups leading catch all matcher.
### Changes
* Bump default version for `prettier` from `2.0.5` to `2.8.1` ([#1453](https://github.com/diffplug/spotless/pull/1453))
* Bump the dev version of Gradle from `7.5.1` to `7.6` ([#1409](https://github.com/diffplug/spotless/pull/1409))
  * We also removed the no-longer-required dependency `org.codehaus.groovy:groovy-xml`
* Breaking changes to Spotless' internal testing infrastructure `testlib` ([#1443](https://github.com/diffplug/spotless/pull/1443))
  * `ResourceHarness` no longer has any duplicated functionality which was also present in `StepHarness`
  * `StepHarness` now operates on `Formatter` rather than a `FormatterStep`
  * `StepHarnessWithFile` now takes a `ResourceHarness` in its constructor to handle the file manipulation parts
  * Standardized that we test exception *messages*, not types, which will ease the transition to linting later on
  * Bump default `ktlint` version to latest `0.47.1` -> `0.48.1` ([#1456](https://github.com/diffplug/spotless/pull/1456))
* Switch our publishing infrastructure from CircleCI to GitHub Actions ([#1462](https://github.com/diffplug/spotless/pull/1462)).
  * Help wanted for moving our tests too ([#1472](https://github.com/diffplug/spotless/issues/1472))

## [2.31.1] - 2023-01-02
### Fixed
* Improve memory usage when using git ratchet ([#1426](https://github.com/diffplug/spotless/pull/1426))
* Support `ktlint` 0.48+ ([#1432](https://github.com/diffplug/spotless/pull/1432)) fixes ([#1430](https://github.com/diffplug/spotless/issues/1430))
### Changes
* Bump default `ktlint` version to latest `0.47.1` -> `0.48.0` ([#1432](https://github.com/diffplug/spotless/pull/1432))
* Bump default `ktfmt` version to latest `0.41` -> `0.42` ([#1421](https://github.com/diffplug/spotless/pull/1421))

## [2.31.0] - 2022-11-24
### Added
* `importOrder` now support groups of imports without blank lines ([#1401](https://github.com/diffplug/spotless/pull/1401))
### Fixed
* Don't treat `@Value` as a type annotation [#1367](https://github.com/diffplug/spotless/pull/1367)
* Support `ktlint_disabled_rules` in `ktlint` 0.47.x [#1378](https://github.com/diffplug/spotless/pull/1378)
* Share git repositories across projects when using ratchet ([#1426](https://github.com/diffplug/spotless/pull/1426))
### Changes
* Bump default `ktfmt` version to latest `0.40` -> `0.41` ([#1340](https://github.com/diffplug/spotless/pull/1340))
* Bump default `scalafmt` version to latest `3.5.9` -> `3.6.1` ([#1373](https://github.com/diffplug/spotless/pull/1373))
* Bump default `diktat` version to latest `1.2.3` -> `1.2.4.2` ([#1393](https://github.com/diffplug/spotless/pull/1393))
* Bump default `palantir-java-format` version to latest `2.10` -> `2.28` ([#1393](https://github.com/diffplug/spotless/pull/1393))

## [2.30.0] - 2022-09-14
### Added
* `formatAnnotations()` step to correct formatting of Java type annotations.  It puts type annotations on the same line as the type that they qualify.  Run it after a Java formatting step, such as `googleJavaFormat()`. ([#1275](https://github.com/diffplug/spotless/pull/1275))
### Changes
* Bump default `ktfmt` version to latest `0.39` -> `0.40` ([#1312](https://github.com/diffplug/spotless/pull/1312))
* Bump default `ktlint` version to latest `0.46.1` -> `0.47.1` ([#1303](https://github.com/diffplug/spotless/pull/1303))
  * Also restored support for older versions of ktlint back to `0.31.0`

## [2.29.0] - 2022-08-23
### Added
* `scalafmt` integration now has a configuration option `majorScalaVersion` that allows you to configure the Scala version that gets resolved from the maven artifact ([#1283](https://github.com/diffplug/spotless/pull/1283))
  * Converted `scalafmt` integration to use a compile-only source set (fixes [#524](https://github.com/diffplug/spotless/issues/524))
### Changes
* Add the `ktlint` rule in error messages when `ktlint` fails to apply a fix ([#1279](https://github.com/diffplug/spotless/pull/1279))
* Bump default `scalafmt` to latest `3.0.8` -> `3.5.9` (removed support for pre-`3.0.0`) ([#1283](https://github.com/diffplug/spotless/pull/1283))

## [2.28.1] - 2022-08-10
### Fixed
* Fix Clang not knowing the filename and changing the format ([#1268](https://github.com/diffplug/spotless/pull/1268) fixes [#1267](https://github.com/diffplug/spotless/issues/1267)).
### Changes
* Bump default `diktat` version to latest `1.2.1` -> `1.2.3` ([#1266](https://github.com/diffplug/spotless/pull/1266))

## [2.28.0] - 2022-07-28
### Added
* Clang and Black no longer break the build when the binary is unavailable, if they will not be run during that build ([#1257](https://github.com/diffplug/spotless/pull/1257)).
* License header support for Kotlin files without `package` or `@file` but do at least have `import` ([#1263](https://github.com/diffplug/spotless/pull/1263)).

## [2.27.0] - 2022-06-30
### Added
* Support for `MAC_CLASSIC` (`\r`) line ending ([#1243](https://github.com/diffplug/spotless/pull/1243) fixes [#1196](https://github.com/diffplug/spotless/issues/1196))
### Changes
* Bump default `ktlint` version to latest `0.45.2` -> `0.46.1` ([#1239](https://github.com/diffplug/spotless/issues/1239))
  * Minimum supported version also bumped to `0.46.0` (we have abandoned strong backward compatibility for `ktlint`, from here on out Spotless will only support the most-recent breaking change).
* Bump default `diktat` version to latest `1.1.0` -> `1.2.1` ([#1246](https://github.com/diffplug/spotless/pull/1246))
  * Minimum supported version also bumped to `1.2.1` (diktat is based on ktlint and has the same backward compatibility issues).
* Bump default `ktfmt` version to latest `0.37` -> `0.39` ([#1240](https://github.com/diffplug/spotless/pull/1240))

## [2.26.2] - 2022-06-11
### Fixed
* `PalantirJavaFormatStep` no longer needs the `--add-exports` calls in the `org.gradle.jvmargs` property in `gradle.properties`. ([#1233](https://github.com/diffplug/spotless/pull/1233))

## [2.26.1] - 2022-06-10
### Fixed
* (Second try) `googleJavaFormat` and `removeUnusedImports` works on JDK16+ without jvm args workaround. ([#1228](https://github.com/diffplug/spotless/pull/1228))

## [2.26.0] - 2022-06-05
### Added
* Support for `editorConfigOverride` in `ktlint`. ([#1218](https://github.com/diffplug/spotless/pull/1218) fixes [#1193](https://github.com/diffplug/spotless/issues/1193))
### Fixed
* `google-java-format` and `RemoveUnusedImportsStep` works on JDK16+ without jvm args workaround. ([#1224](https://github.com/diffplug/spotless/pull/1224) fixes [#834](https://github.com/diffplug/spotless/issues/834))

## [2.25.3] - 2022-05-10
### Fixed
* Update the `black` version regex to fix `19.10b0` and earlier. (fixes [#1195](https://github.com/diffplug/spotless/issues/1195), regression introduced in `2.25.0`)
* `GitAttributesLineEndings$RelocatablePolicy` and `FormatterStepImpl` now null-out their initialization lambdas after their state has been calculated, which allows GC to collect variables which were incidentally captured but not needed in the calculated state. ([#1198](https://github.com/diffplug/spotless/pull/1198))
### Changes
* Bump default `ktfmt` version to latest `0.36` -> `0.37`. ([#1200](https://github.com/diffplug/spotless/pull/1200))

## [2.25.2] - 2022-05-03
### Changes
* Bump default `diktat` version to latest `1.0.1` -> `1.1.0`. ([#1190](https://github.com/diffplug/spotless/pull/1190))
  * Converted `diktat` integration to use a compile-only source set. (fixes [#524](https://github.com/diffplug/spotless/issues/524))
  * Use the full path to a file in `diktat` integration. (fixes [#1189](https://github.com/diffplug/spotless/issues/1189))

## [2.25.1] - 2022-04-27
### Changes
* Bump default `ktfmt` version to latest `0.35` -> `0.36`. ([#1183](https://github.com/diffplug/spotless/issues/1183))
* Bump default `google-java-format` version to latest `1.13.0` -> `1.15.0`.
  * ~~This means it is no longer necessary to use the `--add-exports` workaround (fixes [#834](https://github.com/diffplug/spotless/issues/834)).~~ `--add-exports` workaround is still needed.

## [2.25.0] - 2022-04-22
### Added
* Added support for enabling ktlint experimental ruleset. ([#1145](https://github.com/diffplug/spotless/pull/1168))
### Fixed
* Fixed support for Python Black's new version reporting. ([#1170](https://github.com/diffplug/spotless/issues/1170))
* Error messages for unexpected file encoding now works on Java 8. (fixes [#1081](https://github.com/diffplug/spotless/issues/1081))
### Changes
* Bump default `black` version to latest `19.10b0` -> `22.3.0`. ([#1170](https://github.com/diffplug/spotless/issues/1170))
* Bump default `ktfmt` version to latest `0.34` -> `0.35`. ([#1159](https://github.com/diffplug/spotless/pull/1159))
* Bump default `ktlint` version to latest `0.43.2` -> `0.45.2`. ([#1177](https://github.com/diffplug/spotless/pull/1177))

## [2.24.2] - 2022-04-06
### Fixed
* Git user config and system config also included for defaultEndings configuration. ([#540](https://github.com/diffplug/spotless/issues/540))

## [2.24.1] - 2022-03-30
### Fixed
* Fixed access modifiers for setters in KtfmtStep configuration

## [2.24.0] - 2022-03-28
### Added
* Added support for setting custom parameters for Kotlin ktfmt in Gradle and Maven plugins. ([#1145](https://github.com/diffplug/spotless/pull/1145))

## [2.23.0] - 2022-02-15
### Added
* Added support for JSON formatting based on [Gson](https://github.com/google/gson) ([#1125](https://github.com/diffplug/spotless/pull/1125)).
### Changed
* Use SLF4J for logging ([#1116](https://github.com/diffplug/spotless/issues/1116))

## [2.22.2] - 2022-02-09
### Changed
* Bump default ktfmt `0.30` -> `0.31` ([#1118](https://github.com/diffplug/spotless/pull/1118)).
### Fixed
* Add full support for git worktrees ([#1119](https://github.com/diffplug/spotless/pull/1119)).

## [2.22.1] - 2022-02-01
### Changed
* Bump CI from Java 15 to 17 ([#1094](https://github.com/diffplug/spotless/pull/1094)).
* Bump default versions of formatters ([#1095](https://github.com/diffplug/spotless/pull/1095)).
  * google-java-format `1.12.0` -> `1.13.0`
  * ktfmt `0.29` -> `0.30`
* Added support for git property `core.autocrlf` ([#540](https://github.com/diffplug/spotless/issues/540))

## [2.22.0] - 2022-01-13
### Added
* Added support for the [palantir-java-format](https://github.com/palantir/palantir-java-format) Java formatter ([#1083](https://github.com/diffplug/spotless/pull/1083)).

## [2.21.2] - 2022-01-07
### Fixed
* Update IndentStep to allow leading space on multiline comments ([#1072](https://github.com/diffplug/spotless/pull/1072)).

## [2.21.1] - 2022-01-06
### Changed
* Bumped default DiKTat from `0.4.0` to `1.0.1`. This is a breaking change for DiKTat users on the default version, because some rules were renamed/changed. Check [DiKTat changelog](https://github.com/analysis-dev/diktat/releases) for details.

## [2.21.0] - 2021-12-23
### Added
* Added support for Markdown with `flexmark` at `0.62.2` ([#1011](https://github.com/diffplug/spotless/pull/1011)).

## [2.20.3] - 2021-12-15
### Fixed
* Performance improvements to GitRatchet ([#1038](https://github.com/diffplug/spotless/pull/1038)).

## [2.20.2] - 2021-12-05
### Changed
* Bumped default ktlint from `0.43.0` to `0.43.2`.
* Converted `ktlint` integration to use a compile-only source set. ([#524](https://github.com/diffplug/spotless/issues/524))

## [2.20.1] - 2021-12-01
### Changed
* Added `named` option to `licenseHeader` to support alternate license header within same format (like java) ([872](https://github.com/diffplug/spotless/issues/872)).
* Added `onlyIfContentMatches` option to `licenseHeader` to skip license header application  based on source file content pattern ([#650](https://github.com/diffplug/spotless/issues/650)).
* Bump jgit version ([#992](https://github.com/diffplug/spotless/pull/992)).
  * jgit `5.10.0.202012080955-r` -> `5.13.0.202109080827-r`

## [2.20.0] - 2021-11-09
### Added
* `DiffMessageFormatter` can now generate messages based on a folder of cleaned files, as an alternative to a `Formatter` ([#982](https://github.com/diffplug/spotless/pull/982)).
### Fixed
* Fix CI and various spotbugs nits ([#988](https://github.com/diffplug/spotless/pull/988)).
### Changed
* Bump default formatter versions ([#989](https://github.com/diffplug/spotless/pull/989))
  * google-java-format `1.11.0` -> `1.12.0`
  * ktlint `0.42.1` -> `0.43.0`
  * ktfmt `0.27` -> `0.29`
  * scalafmt `3.0.0` -> `3.0.8`

## [2.19.2] - 2021-10-26
### Changed
* Added support and bump Eclipse formatter default versions to `4.21` for `eclipse-groovy`. Change is only applied for JVM 11+.
* Added support for ktlint's FilenameRule ([#974](https://github.com/diffplug/spotless/pull/974)).

### Fixed
 * Temporary workspace deletion for Eclipse based formatters on JVM shutdown ([#967](https://github.com/diffplug/spotless/issues/967)). Change is only applied for Eclipse versions using JVM 11+, no back-port to older versions is planned.

## [2.19.1] - 2021-10-13
### Fixed
 * [module-info formatting](https://github.com/diffplug/spotless/pull/958) in `eclipse-jdt` versions `4.20` and `4.21`. Note that the problem also affects older versions.
 * Added workaround to support projects using git worktrees ([#965](https://github.com/diffplug/spotless/pull/965))

## [2.19.0] - 2021-10-02
* Added `wildcardsLast` option for Java `ImportOrderStep` ([#954](https://github.com/diffplug/spotless/pull/954))

### Added
* Added support for JBDI bind list params in sql formatter ([#955](https://github.com/diffplug/spotless/pull/955))

## [2.18.0] - 2021-09-30
### Added
* Added support for custom JSR223 formatters ([#945](https://github.com/diffplug/spotless/pull/945))
* Added support for formatting and sorting Maven POMs ([#946](https://github.com/diffplug/spotless/pull/946))

## [2.17.0] - 2021-09-27
### Added
* Added support for calling local binary formatters ([#949](https://github.com/diffplug/spotless/pull/949))
### Changed
* Added support and bump Eclipse formatter default versions to `4.21` for `eclipse-cdt`, `eclipse-jdt`, `eclipse-wtp`. Change is only applied for JVM 11+.
* Added `groupArtifact` option for `google-java-format` ([#944](https://github.com/diffplug/spotless/pull/944))

## [2.16.1] - 2021-09-20
### Changed
* Added support and bump Eclipse formatter default versions for JVM 11+. For older JVMs the previous defaults remain.
  * `eclipse-cdt` from `4.16` to `4.20`
  * `eclipse-groovy` from `4.19` to `4.20`
  * `eclipse-jdt` from `4.19` to `4.20`
  * `eclipse-wtp` from `4.18` to `4.20`

## [2.16.0] - 2021-09-04
### Added
* Added support for `google-java-format`'s `skip-reflowing-long-strings` option ([#929](https://github.com/diffplug/spotless/pull/929))

## [2.15.3] - 2021-08-20
### Changed
* Added support for [scalafmt 3.0.0](https://github.com/scalameta/scalafmt/releases/tag/v3.0.0) and bump default scalafmt version to `3.0.0` ([#913](https://github.com/diffplug/spotless/pull/913)).
* Bump default versions ([#915](https://github.com/diffplug/spotless/pull/915))
  * `ktfmt` from `0.24` to `0.27`
  * `ktlint` from `0.35.0` to `0.42.1`
  * `google-java-format` from `1.10.0` to `1.11.0`
* Fix javadoc publishing ([#916](https://github.com/diffplug/spotless/pull/916) fixes [#775](https://github.com/diffplug/spotless/issues/775)).

## [2.15.2] - 2021-07-20
### Fixed
 * Improved [SQL formatting](https://github.com/diffplug/spotless/pull/897) with respect to comments

## [2.15.1] - 2021-07-06
### Changed
* Improved exception messages for [JSON formatting](https://github.com/diffplug/spotless/pull/885) failures

## [2.15.0] - 2021-06-17

### Added
* Added formatter for [JVM-based JSON formatting](https://github.com/diffplug/spotless/issues/850)
* Added Gradle configuration JVM-based JSON formatting

## [2.14.0] - 2021-06-10
### Added
* Added support for `eclipse-cdt` at `4.19.0`. Note that version requires Java 11 or higher.
* Added support for `eclipse-groovy` at `4.18.0` and `4.19.0`.
* Added support for `eclipse-wtp` at `4.19.0`. Note that version requires Java 11 or higher.
### Changed
* Bump `eclipse-groovy` default version from `4.17.0` to `4.19.0`.

## [2.13.5] - 2021-05-13
### Changed
* Update ktfmt from 0.21 to 0.24
### Fixed
* The `<url>` field in the maven POM is now set correctly ([#798](https://github.com/diffplug/spotless/issues/798))
* Node is re-installed if some other build step removed it ([#863](https://github.com/diffplug/spotless/issues/863))

## [2.13.4] - 2021-04-21
### Fixed
* Explicitly separate target file from git arguments when parsing year for license header to prevent command from failing on argument-like paths ([#847](https://github.com/diffplug/spotless/pull/847))

## [2.13.3] - 2021-04-20
### Fixed
* LicenseHeaderStep treats address as copyright year ([#716](https://github.com/diffplug/spotless/issues/716))

## [2.13.2] - 2021-04-12
### Fixed
* Fix license header bug for years in range ([#840](https://github.com/diffplug/spotless/pull/840)).

## [2.13.1] - 2021-04-10
### Changed
* Update default google-java-format from 1.9 to 1.10.0
* Expose configuration exceptions from scalafmt ([#837](https://github.com/diffplug/spotless/issues/837))

## [2.13.0] - 2021-03-05
### Added
* Bump ktfmt to 0.21 and add support to Google and Kotlinlang formats ([#812](https://github.com/diffplug/spotless/pull/812))

## [2.12.1] - 2021-02-16
### Fixed
* Allow licence headers to be blank ([#801](https://github.com/diffplug/spotless/pull/801)).

## [2.12.0] - 2021-02-09
### Added
* Support for diktat ([#789](https://github.com/diffplug/spotless/pull/789))

## [2.11.0] - 2021-01-04
### Added
* Added support for `eclipse-cdt`, `eclipse-jdt`, and `eclipse-wtp` at `4.18.0`.
### Changed
* Bump `eclipse-jdt` default version from `4.17.0` to `4.18.0`.
* Bump `eclipse-wtp` default version from `4.17.0` to `4.18.0`.
* Bump `ktfmt` default version from `0.16` to `0.19` ([#748](https://github.com/diffplug/spotless/issues/748) and [#773](https://github.com/diffplug/spotless/issues/773)).
* Bump `jgit` from `5.9` to `5.10` ([#773](https://github.com/diffplug/spotless/issues/773)).
### Fixed
* Fixed `ratchetFrom` support for git-submodule ([#746](https://github.com/diffplug/spotless/issues/746)).
* Fixed `ratchetFrom` excess memory consumption ([#735](https://github.com/diffplug/spotless/issues/735)).
* `ktfmt` v0.19+ with dropbox-style works again ([#765](https://github.com/diffplug/spotless/pull/765)).
* `prettier` no longer throws errors on empty files ([#751](https://github.com/diffplug/spotless/pull/751)).
* Fixed error when running on root of windows mountpoint ([#760](https://github.com/diffplug/spotless/pull/760)).
* Fixed typo in javadoc comment for SQL\_FORMATTER\_INDENT\_TYPE ([#753](https://github.com/diffplug/spotless/pull/753)).

## [2.10.2] - 2020-11-16
### Fixed
* Fixed a bug which occurred if the root directory of the project was also the filesystem root ([#732](https://github.com/diffplug/spotless/pull/732))

## [2.10.1] - 2020-11-13
### Fixed
* Bump JGit from `5.8.0` to `5.9.0` to improve performance ([#726](https://github.com/diffplug/spotless/issues/726))

## [2.10.0] - 2020-11-02
### Added
* Added support to npm-based steps for picking up `.npmrc` files ([#727](https://github.com/diffplug/spotless/pull/727))

## [2.9.0] - 2020-10-20
### Added
* Added support for eclipse-cdt 4.14.0, 4.16.0 and 4.17.0 ([#722](https://github.com/diffplug/spotless/pull/722)).
* Added support for eclipse-groovy 4.14.0, 4.15.0, 4.16.0 and 4.17.0 ([#722](https://github.com/diffplug/spotless/pull/722)).
* Added support for eclipse-jdt 4.17.0 ([#722](https://github.com/diffplug/spotless/pull/722)).
* Added support for eclipse-wtp 4.14.0, 4.15.0, 4.16.0 and 4.17.0 ([#722](https://github.com/diffplug/spotless/pull/722)).
### Changed
* Updated default eclipse-cdt from 4.13.0 to 4.16.0 ([#722](https://github.com/diffplug/spotless/pull/722)). Note that version 4.17.0 is supported, but requires Java 11 or higher.
* Updated default eclipse-groovy from 4.13.0 to 4.17.0 ([#722](https://github.com/diffplug/spotless/pull/722)).
* Updated default eclipse-jdt from 4.16.0 to 4.17.0 ([#722](https://github.com/diffplug/spotless/pull/722)).
* Updated default eclipse-wtp from 4.13.0 to 4.17.0 ([#722](https://github.com/diffplug/spotless/pull/722)).

## [2.8.0] - 2020-10-05
### Added
* Exposed new methods in `GitRatchet` to support faster ratcheting in the maven plugin ([#706](https://github.com/diffplug/spotless/pull/706)).

## [2.7.0] - 2020-09-21
### Added
* `PipeStepPair.Builder` now has a method `.buildStepWhichAppliesSubSteps(Path rootPath, Collection<FormatterStep> steps)`, which returns a single `FormatterStep` that applies the given steps within the regex defined earlier in the builder. Used for formatting inception (implements [#412](https://github.com/diffplug/spotless/issues/412)).

## [2.6.2] - 2020-09-18
### Fixed
* Don't assume that file content passed into Prettier is at least 50 characters (https://github.com/diffplug/spotless/pull/699).

## [2.6.1] - 2020-09-12
### Fixed
* Improved JRE parsing to handle strings like `16-loom` (fixes [#693](https://github.com/diffplug/spotless/issues/693)).

## [2.6.0] - 2020-09-11
### Added
* `PipeStepPair` which allows extracting blocks of text in one step, then injecting those blocks back in later. Currently only used for `spotless:off` `spotless:on`, but could also be used to [apply different steps in different places](https://github.com/diffplug/spotless/issues/412) ([#691](https://github.com/diffplug/spotless/pull/691)).
### Changed
* When applying license headers for the first time, we are now more lenient about parsing existing years from the header ([#690](https://github.com/diffplug/spotless/pull/690)).

## [2.5.0] - 2020-09-08
### Added
* `GoogleJavaFormatStep.defaultVersion()` now returns `1.9` on JDK 11+, while continuing to return `1.7` on earlier JDKs. This is especially helpful to `RemoveUnusedImportsStep`, since it always uses the default version of GJF (fixes [#681](https://github.com/diffplug/spotless/issues/681)).
### Fixed
* We now run all tests against JDK 8, JDK 11, and also JDK 14 ([#684](https://github.com/diffplug/spotless/pull/684)).
* We had test files in `testlib/src/main/resources` named `module-info.java` and `package-info.java`. They cause problems for the Eclipse IDE trying to interpret them literally. Added `.test` suffix to the filenames so that eclipse doesn't barf on them anymore ([#683](https://github.com/diffplug/spotless/pull/683)).

## [2.4.0] - 2020-08-29
### Added
* Added support for  eclipse-jdt 4.14.0, 4.15.0 and 4.16.0 ([#678](https://github.com/diffplug/spotless/pull/678)).
### Changed
* Updated default eclipse-jdt from 4.13.0 to 4.16.0 ([#678](https://github.com/diffplug/spotless/pull/678)).

## [2.3.0] - 2020-08-25
### Added
* The ability to shell out to formatters with their own executables. ([#672](https://github.com/diffplug/spotless/pull/672))
  * `ProcessRunner` makes it easy to efficiently and debuggably call foreign executables, and pipe their stdout and stderr to strings.
  * `ForeignExe` finds executables on the path (or other strategies), and confirms that they have the correct version (to facilitate Spotless' caching). If the executable is not present or the wrong version, it points the user towards how to fix the problem.
  * These classes were used to add support for [python black](https://github.com/psf/black) and [clang-format](https://clang.llvm.org/docs/ClangFormat.html).
  * Incidental to this effort, `FormatterFunc.Closeable` now has new methods which make resource-handling safer.  The old method is still available as `ofDangerous`, but it should not be used outside of a testing situation. There are some legacy usages of `ofDangerous` in the codebase, and it would be nice to fix them, but the existing usages are using it safely.

## [2.2.2] - 2020-08-21
### Fixed
* `KtLintStep` is now more robust when parsing version string for version-dependent implementation details, fixes [#668](https://github.com/diffplug/spotless/issues/668).

## [2.2.1] - 2020-08-05
### Fixed
* `FormatterFunc.Closeable` had a "use after free" bug which caused errors in the npm-based formatters (e.g. prettier) if `spotlessCheck` was called on dirty files. ([#651](https://github.com/diffplug/spotless/issues/651))
### Changed
* Bump default ktfmt from `0.15` to `0.16`, and remove duplicated logic for the `--dropbox-style` option ([#642](https://github.com/diffplug/spotless/pull/648))

## [2.2.0] - 2020-07-13
### Added
* Bump default ktfmt from 0.13 to 0.15, and add support for the --dropbox-style option ([#641](https://github.com/diffplug/spotless/issues/641)).

## [2.1.0] - 2020-07-04
### Added
* `FileSignature.machineIsWin()`, to replace the now-deprecated `LineEnding.nativeIsWin()`, because it turns out that `\r\n` is [not a reliable way](https://github.com/diffplug/spotless/issues/559#issuecomment-653739898) to detect the windows OS ([#639](https://github.com/diffplug/spotless/pull/639)).
### Fixed
* `GitAttributesLineEndings` was fatally broken (always returned platform default), and our tests missed it because they tested the part before the broken part ([#639](https://github.com/diffplug/spotless/pull/639)).

## [2.0.0] - 2020-07-02
### Changed
* `LineEnding.GIT_ATTRIBUTES` now creates a policy whose serialized state can be relocated from one machine to another.  No user-visible change, but paves the way for remote build cache support in Gradle. ([#621](https://github.com/diffplug/spotless/pull/621))
### Added
* `prettier` will now autodetect the parser (and formatter) to use based on the filename, unless you override this using `config` or `configFile` with the option `parser` or `filepath`. ([#620](https://github.com/diffplug/spotless/pull/620))
* `GitRatchet` now lives in `lib-extra`, and is shared across `plugin-gradle` and `plugin-maven` ([#626](https://github.com/diffplug/spotless/pull/626)).
* Added ANTLR4 support ([#326](https://github.com/diffplug/spotless/issues/326)).
* `FormatterFunc.NeedsFile` for implementing file-based formatters more cleanly than we have so far ([#637](https://github.com/diffplug/spotless/issues/637)).
### Changed
* **BREAKING** `FileSignature` can no longer sign folders, only files.  Signatures are now based only on filename (not path), size, and a content hash.  It throws an error if a signature is attempted on a folder or on multiple files with different paths but the same filename - it never breaks silently.  This change does not break any of Spotless' internal logic, so it is unlikely to affect any of Spotless' consumers either. ([#571](https://github.com/diffplug/spotless/pull/571))
  * This change allows the maven plugin to cache classloaders across subprojects when loading config resources from the classpath (fixes [#559](https://github.com/diffplug/spotless/issues/559)).
  * This change also allows the gradle plugin to work with the remote buildcache (fixes [#280](https://github.com/diffplug/spotless/issues/280)).
* **BREAKING** `FormatterFunc` no longer `extends ThrowingEx.Function` and `BiFunction`. In a major win for Java's idea of ["target typing"](https://cr.openjdk.java.net/~briangoetz/lambda/lambda-state-final.html), this required no changes anywhere in the codebase except deleting the `extends` part of `FormatterFunc` ([#638](https://github.com/diffplug/spotless/issues/638)).
* **BREAKING** Heavy refactor of the `LicenseHeaderStep` public API.  Doesn't change internal behavior, but makes implementation of the gradle and maven plugins much easier. ([#628](https://github.com/diffplug/spotless/pull/628))
* **BREAKING** Removed all deprecated methods and classes from `lib` and `lib-extra`.
  * [#629](https://github.com/diffplug/spotless/pull/629) removes the code which wasn't being used in plugin-gradle or plugin-maven.
  * [#630](https://github.com/diffplug/spotless/pull/630) moves the code which was still being used in deprecated parts of plugin-gradle into `.deprecated` package in `plugin-gradle`, which allows us to break `lib` without a breaking change in `plugin-gradle`.

## [1.34.1] - 2020-06-17
### Changed
* Nodejs-based formatters `prettier` and `tsfmt` now use native node instead of the J2V8 approach. ([#606](https://github.com/diffplug/spotless/pull/606))
  * This removes the dependency to the no-longer-maintained Linux/Windows/macOs variants of J2V8.
  * This enables spotless to use the latest `prettier` versions (instead of being stuck at prettier version <= `1.19.0`)
  * Bumped default versions, prettier `1.16.4` -> `2.0.5`, tslint `5.12.1` -> `6.1.2`
* Our main branch is now called `main`. ([#613](https://github.com/diffplug/spotless/pull/613))

## [1.34.0] - 2020-06-05
### Added
* `LicenseHeaderStep.setLicenseHeaderYearsFromGitHistory`, which does an expensive search through git history to determine the oldest and newest commits for each file, and uses that to determine license header years. ([#604](https://github.com/diffplug/spotless/pull/604))

## [1.33.1] - 2020-06-04
* We are now running CI on windows. ([#596](https://github.com/diffplug/spotless/pull/596))
* We are now dogfooding `ratchetFrom` and `licenseHeader` with a `$YEAR` token to ensure that Spotless copyright headers stay up-to-date without adding noise to file history. ([#595](https://github.com/diffplug/spotless/pull/595))
* Added `LineEnding.nativeIsWin()`, `FileSignature.pathNativeToUnix()`, and `FileSignature.pathUnixToNative()`, along with many API-invisible fixes and cleanup. ([#592](https://github.com/diffplug/spotless/pull/592))

## [1.33.0] - 2020-06-03
### Added
* `LicenseHeaderStep` now has an `updateYearWithLatest` parameter which can update copyright headers to today's date. ([#593](https://github.com/diffplug/spotless/pull/593))
  * Parsing of existing years from headers is now more lenient.
  * The `LicenseHeaderStep` constructor is now public, which allows capturing its state lazily, which is helpful for setting defaults based on `ratchetFrom`.

## [1.32.0] - 2020-06-01
### Added
* `NodeJsGlobal.setSharedLibFolder` allows to set the location of nodejs shared libs. ([#586](https://github.com/diffplug/spotless/pull/586))
* `PaddedCell.isClean()` returns the instance of `PaddedCell.DirtyState` which represents clean. ([#590](https://github.com/diffplug/spotless/pull/590))
### Fixed
* Previously, the nodejs-based steps would throw `UnsatisfiedLinkError` if they were ever used from more than one classloader.  Now they can be used from any number of classloaders (important for gradle build daemon). ([#586](https://github.com/diffplug/spotless/pull/586))

## [1.31.0] - 2020-05-21
### Added
* `PaddedCell.calculateDirtyState` is now defensive about misconfigured character encoding. ([#575](https://github.com/diffplug/spotless/pull/575))

## [1.30.1] - 2020-05-17
### Fixed
* `PaddedCell.DirtyState::writeCanonicalTo(File)` can now create a new file if necessary (previously required to overwrite an existing file) ([#576](https://github.com/diffplug/spotless/pull/576)).

## [1.30.0] - 2020-05-11
### Added
* `PaddedCell.calculateDirtyState(Formatter, File, byte[])` to allow IDE integrations to send dirty editor buffers.

## [1.29.0] - 2020-05-05
### Added
* Support for google-java-format 1.8 (including test infrastructure for Java 11). ([#562](https://github.com/diffplug/spotless/issues/562))
* Improved PaddedCell such that it is as performant as non-padded cell - no reason not to have it always enabled.  Deprecated all of `PaddedCellBulk`. ([#561](https://github.com/diffplug/spotless/pull/561))
* Support for ktfmt 0.13 ([#569](https://github.com/diffplug/spotless/pull/569))
### Changed
* Updated a bunch of dependencies, most notably: ([#564](https://github.com/diffplug/spotless/pull/564))
  * jgit `5.5.0.201909110433-r` -> `5.7.0.202003110725-r`
  * gradle `6.2.2` -> `6.3`
  * spotbugs gradle plugin `2.0.0` -> `4.0.8`

## [1.28.1] - 2020-04-02
### Fixed
* Javadoc for the `ext/eclipse-*` projects.
* Replace the deprecated `compile` with `implementation` for the `ext/eclipse-*` projects.

## [1.28.0] - 2020-03-20
### Added
* Enable IntelliJ-compatible token `$today.year` for specifying the year in license header files. ([#542](https://github.com/diffplug/spotless/pull/542))
### Fixed
* Eclipse-WTP formatter (web tools platform, not java) could encounter errors in parallel multiproject builds [#492](https://github.com/diffplug/spotless/issues/492). Fixed for Eclipse-WTP formatter Eclipse version 4.13.0 (default version).
### Build
* All `CHANGES.md` are now in keepachangelog format. ([#507](https://github.com/diffplug/spotless/pull/507))
* We now use [javadoc.io](https://javadoc.io/) instead of github pages. ([#508](https://github.com/diffplug/spotless/pull/508))
* We no longer publish `-SNAPSHOT` for every build to `main`, since we have good [JitPack integration](https://github.com/diffplug/spotless/blob/main/CONTRIBUTING.md#gradle---any-commit-in-a-public-github-repo-this-one-or-any-fork). ([#508](https://github.com/diffplug/spotless/pull/508))
* Improved how we use Spotless on itself. ([#509](https://github.com/diffplug/spotless/pull/509))
* Fix build warnings when building on Gradle 6+, bump build gradle to 6.2.2, and fix javadoc links. ([#536](https://github.com/diffplug/spotless/pull/536))

## [1.27.0] - 2020-01-01
* Ignored `KtLintStepTest`, because [gradle/gradle#11752](https://github.com/gradle/gradle/issues/11752) is causing too many CI failures. ([#499](https://github.com/diffplug/spotless/pull/499))
    * Also fixed a minor problem in TestProvisioner.
* If you set the environment variable `SPOTLESS_EXCLUDE_MAVEN=true` then the maven plugin will be excluded from the build. ([#502](https://github.com/diffplug/spotless/pull/502))
    * We have set this in JitPack, as a workaround for [jitpack/jitpack.io#4112](https://github.com/jitpack/jitpack.io/issues/4112)
* Deprecated `SpotlessCache.clear()` in favor of the new `SpotlessCache.clearOnce(Object key)`. ([#501](https://github.com/diffplug/spotless/issues/#501))

## [1.26.1] - 2019-11-27
* Revert the change in console display of errors from 1.26.0 ([#485](https://github.com/diffplug/spotless/pull/485)) because [of these problems](https://github.com/diffplug/spotless/pull/485#issuecomment-552925932).
* Bugfix: Fix NPE in EclipseXmlFormatterStepImpl ([#489](https://github.com/diffplug/spotless/pull/489))

## [1.26.0] - 2019-11-11
* Fix project URLs in poms. ([#478](https://github.com/diffplug/spotless/pull/478))
* Fix `ImportSorter` crashing with empty files. ([#474](https://github.com/diffplug/spotless/pull/474))
    * Fixes [#305](https://github.com/diffplug/spotless/issues/305) StringIndexOutOfBoundsException for empty Groovy file when performing importOrder
* Bugfix: CDT version `4.12.0` now properly uses `9.8`, whereas before it used `9.7`. ([#482](https://github.com/diffplug/spotless/pull/482#discussion_r341380884))
* Add support for Eclipse 4.13 and all related formatters (JDT, CDT, WTP, and Groovy). ([#480](https://github.com/diffplug/spotless/issues/480))
* Bump default version of KtLint from `0.34.2` to `0.35.0`. ([#473](https://github.com/diffplug/spotless/issues/473))
* Several improvements to the console display of formatting errors. ([#465](https://github.com/diffplug/spotless/pull/465))
    * Visualize \r and \n as ␍ and ␊ when possible ([#465](https://github.com/diffplug/spotless/pull/465))
    * Make end-of-lines visible when file contains whitespace and end-of-line issues at the same time ([#465](https://github.com/diffplug/spotless/pull/465))
    * Print actual diff line instead of "1 more lines that didn't fit" ([#467](https://github.com/diffplug/spotless/issues/467))
* Automatically configure import order for IntelliJ IDEA with `.editorconfig` ([#486](https://github.com/diffplug/spotless/issues/486))

## [1.25.0] - 2019-10-06

* Add support for ktlint `0.34+`, and bump default version from `0.32.0` to `0.34.2`. ([#469](https://github.com/diffplug/spotless/pull/469))

## [1.24.3] - 2019-09-23
* Update jgit from `5.3.2.201906051522-r` to `5.5.0.201909110433-r`. ([#445](https://github.com/diffplug/spotless/pull/445))
  * Fixes [#410](https://github.com/diffplug/spotless/issues/410) AccessDeniedException in MinGW/ GitBash.
  * Also fixes occasional [hang on NFS due to filesystem timers](https://github.com/diffplug/spotless/pull/407#issuecomment-514824364).
* Eclipse-based formatters used to leave temporary files around ([#447](https://github.com/diffplug/spotless/issues/447)). This is now fixed, but only for eclipse 4.12+, no back-port to older Eclipse formatter versions is planned. ([#451](https://github.com/diffplug/spotless/issues/451))
* `PaddedCellBulk` had a bug where badly-formatted files with well-behaving formatters were being:
    - correctly formatted by "apply"
    - but incorrectly marked as good by "check"
    - this led to "check" says all good, but then "apply" still causes format (https://github.com/diffplug/spotless/issues/453)
    - combined with up-to-date checking, could lead to even more confusing results (https://github.com/diffplug/spotless/issues/338)
    - only affects the gradle plugin, since that was the only plugin to use this feature
* Minor change to `TestProvisioner`, which should fix the cache-breaking issues, allowing us to speed-up the CI builds a bit.
* Bumped `scalafmt` default version from `1.1.0` to `2.0.1`, since there are [bugs](https://github.com/diffplug/spotless/issues/454) in the old default ([#458](https://github.com/diffplug/spotless/pull/458)).

## [1.24.1] - 2019-08-12
* Fixes class loading issue with Java 9+ ([#426](https://github.com/diffplug/spotless/pull/426)).

## [1.24.0] - 2019-07-29
* Updated default eclipse-wtp from 4.8.0 to 4.12.0 ([#423](https://github.com/diffplug/spotless/pull/423)).
* Updated default eclipse-groovy from 4.10 to 4.12.0 ([#423](https://github.com/diffplug/spotless/pull/423)).
* Updated default eclipse-jdt from 4.11.0 to 4.12.0 ([#423](https://github.com/diffplug/spotless/pull/423)).
* Updated default eclipse-cdt from 4.11.0 to 4.12.0 ([#423](https://github.com/diffplug/spotless/pull/423)).
    * **KNOWN BUG - accidentally published CDT 9.7 rather than 9.8 - fixed in 1.26.0**
* Added new maven coordinates for scalafmt 2.0.0+, maintains backwards compatability ([#415](https://github.com/diffplug/spotless/issues/415))

## [1.23.1] - 2019-06-17
* Fixes incorrect M2 cache directory path handling of Eclipse based formatters ([#401](https://github.com/diffplug/spotless/issues/401))
* Update jgit from `4.9.0.201710071750-r` to `5.3.2.201906051522-r` because gradle project is sometimes broken by `apache httpcomponents` in transitive dependency. ([#407](https://github.com/diffplug/spotless/pull/407))

## [1.23.0] - 2019-04-24
* Updated default ktlint from 0.21.0 to 0.32.0, and Maven coords to com.pinterest ([#394](https://github.com/diffplug/spotless/pull/394))

## [1.22.0] - 2019-04-15
* Updated default eclipse-cdt from 4.7.3a to 4.11.0 ([#390](https://github.com/diffplug/spotless/pull/390)).

## [1.21.1] - 2019-03-29
* Fixes incorrect plugin and pom metadata in `1.21.0` ([#388](https://github.com/diffplug/spotless/issues/388)).

## [1.21.0] - 2019-03-28
* We now use a remote build cache to speed up CI builds.  Reduced build time from ~13 minutes to as low as ~3 minutes, dependending on how deep the change is ([#380](https://github.com/diffplug/spotless/pull/380)).
* Updated default eclipse-wtp from 4.7.3b to 4.8.0 ([#382](https://github.com/diffplug/spotless/pull/382)).
* Updated default eclipse-groovy from 4.8.1 to 4.10.0 ([#382](https://github.com/diffplug/spotless/pull/382)).
* Updated default eclipse-jdt from 4.10.0 to 4.11.0 ([#384](https://github.com/diffplug/spotless/pull/384)).

## [1.20.0] - 2019-03-11
* Made npm package versions of [`prettier`](https://prettier.io/) and [`tsfmt`](https://github.com/vvakame/typescript-formatter) (and its internal packages) configurable. ([#363](https://github.com/diffplug/spotless/pull/363))
  * Updated default npm package version of `prettier` from 1.13.4 to 1.16.4
  * Updated default npm package version of internally used typescript package from 2.9.2 to 3.3.3 and tslint package from 5.1.0 to 5.12.0 (both used by `tsfmt`)
* Updated default eclipse-wtp from 4.7.3a to 4.7.3b ([#371](https://github.com/diffplug/spotless/pull/371)).
* Configured `build-scan` plugin in build ([#356](https://github.com/diffplug/spotless/pull/356)).
  * Runs on every CI build automatically.
  * Users need to opt-in on their local machine.
* Default behavior of XML formatter changed to ignore external URIs ([#369](https://github.com/diffplug/spotless/issues/369)).
  * **WARNING RESOLVED: By default, xml formatter no longer downloads external entities. You can opt-in to resolve external entities by setting resolveExternalURI to true. However, if you do opt-in, be sure that all external entities are referenced over https and not http, or you may be vulnerable to XXE attacks.**

## [1.19.0] - 2019-03-11
**WARNING: xml formatter in this version may be vulnerable to XXE attacks, fixed in 1.20.0 (see [#358](https://github.com/diffplug/spotless/issues/358)).**

* Security fix: Updated groovy, c/c++, and eclipse WTP formatters so that they download their source jars securely using `https` rather than `http` ([#360](https://github.com/diffplug/spotless/issues/360)).
* Updated default eclipse-jdt from 4.9.0 to 4.10.0 ([#368](https://github.com/diffplug/spotless/pull/368))

## [1.18.0] - 2019-02-11
**WARNING: xml formatter in this version may be vulnerable to XXE attacks, fixed in 1.20.0 (see [#358](https://github.com/diffplug/spotless/issues/358)).**

* CSS and XML extensions are discontinued ([#325](https://github.com/diffplug/spotless/pull/325)).
* Provided features with access to SLF4J interface of build tools. ([#236](https://github.com/diffplug/spotless/issues/236))
* Updated default google-java-format from 1.5 to 1.7 ([#335](https://github.com/diffplug/spotless/issues/335)).
* `ImportOrderStep.createFromFile` is now lazy ([#218](https://github.com/diffplug/spotless/issues/218)).

## [1.17.0] - 2018-10-30
**WARNING: xml formatter in this version may be vulnerable to XXE attacks, fixed in 1.20.0 (see [#358](https://github.com/diffplug/spotless/issues/358)).**

* Updated default eclipse-jdt from 4.7.3a to 4.9.0 ([#316](https://github.com/diffplug/spotless/pull/316)). New version addresses enum-tab formatting bug in 4.8 ([#314](https://github.com/diffplug/spotless/issues/314)).

## [1.16.0] - 2018-10-30
**WARNING: xml formatter in this version may be vulnerable to XXE attacks, fixed in 1.20.0 (see [#358](https://github.com/diffplug/spotless/issues/358)).**

* Minor support for plugin-gradle and plugin-maven CSS plugins ([#311](https://github.com/diffplug/spotless/pull/311)).

## [1.15.0] - 2018-09-23
**WARNING: xml formatter in this version may be vulnerable to XXE attacks, fixed in 1.20.0 (see [#358](https://github.com/diffplug/spotless/issues/358)).**

* Added C/C++ support ([#232](https://github.com/diffplug/spotless/issues/232)).
* Integrated Eclipse CDT formatter ([#274](https://github.com/diffplug/spotless/pull/274))
* Extended dependency provisioner to exclude transitives on request ([#297](https://github.com/diffplug/spotless/pull/297)).This prevents unnecessary downloads of unused transitive dependencies for Eclipse based formatter steps.
* Updated default groovy-eclipse from 4.8.0 to 4.8.1 ([#288](https://github.com/diffplug/spotless/pull/288)). New version is based on [Groovy-Eclipse 3.0.0](https://github.com/groovy/groovy-eclipse/wiki/3.0.0-Release-Notes).
* Integrated Eclipse WTP formatter ([#290](https://github.com/diffplug/spotless/pull/290))
* Updated JSR305 annotation from 3.0.0 to 3.0.2 ([#274](https://github.com/diffplug/spotless/pull/274))
* Migrated from FindBugs annotations 3.0.0 to SpotBugs annotations 3.1.6 ([#274](https://github.com/diffplug/spotless/pull/274))
* `Formatter` now implements `AutoCloseable`.  This means that users of `Formatter` are expected to use the try-with-resources pattern.  The reason for this change is so that `FormatterFunc.Closeable` actually works. ([#284](https://github.com/diffplug/spotless/pull/284))* Added [`prettier`](https://prettier.io/) and [`tsfmt`](https://github.com/vvakame/typescript-formatter) support, as well as general infrastructure for calling `nodeJS` code using `j2v8` ([#283](https://github.com/diffplug/spotless/pull/283)).

## [1.14.0] - 2018-07-24
* Updated default groovy-eclipse from 4.6.3 to 4.8.0 ([#244](https://github.com/diffplug/spotless/pull/244)). New version allows to ignore internal formatter errors/warnings.
* Updated default eclipse-jdt from 4.7.2 to 4.8.0 ([#239](https://github.com/diffplug/spotless/pull/239)). New version fixes a bug preventing Java code formatting within JavaDoc comments ([#191](https://github.com/diffplug/spotless/issues/191)).
* Eclipse formatter versions decoupled from Spotless formatter step implementations to allow independent updates of maven-based Eclipse dependencies. ([#253](https://github.com/diffplug/spotless/pull/253))
* Use guaranteed binary and source compatibility between releases of Scalafmt. ([#260](https://github.com/diffplug/spotless/pull/260))

## [1.13.0] - 2018-06-01
* Add line and column numbers to ktlint errors. ([#251](https://github.com/diffplug/spotless/pull/251))

## [1.12.0] - 2018-05-14
* Fixed a bug in `LicenseHeaderStep` which caused an exception with some malformed date-aware licenses. ([#222](https://github.com/diffplug/spotless/pull/222))
* Updated default ktlint from 0.14.0 to 0.21.0
* Add ability to pass custom options to ktlint in gradle plugin. See plugin-gradle/README for details.

## [1.11.0] - 2018-02-26
* Added default indentation of `4` to `IndentStep`. ([#209](https://github.com/diffplug/spotless/pull/209))

## [1.10.0] - 2018-02-15
* LicenseHeaderStep now supports customizing the year range separator in copyright notices. ([#199](https://github.com/diffplug/spotless/pull/199))
* Breaking change to testlib - removed `ResourceHarness.write` and added `ResourceHarness.[set/assert]File` for easier-to-read tests. ([#203](https://github.com/diffplug/spotless/pull/203))

## [1.9.0] - 2018-02-05
* Updated default ktlint from 0.6.1 to 0.14.0
* Updated default google-java-format from 1.3 to 1.5
* Updated default eclipse-jdt from 4.7.1 to 4.7.2
* Added a configuration option to `googleJavaFormat` to switch the formatter style ([#193](https://github.com/diffplug/spotless/pull/193))

## [1.8.0] - 2018-01-02
* LicenseHeaderStep now supports time-aware copyright notices in license headers. ([#179](https://github.com/diffplug/spotless/pull/179), thanks to @baptistemesta)

## [1.7.0] - 2018-12-02
* Updated default eclipse-jdt version to `4.7.1` from `4.6.3`.
* Updated jgit from `4.5.0.201609210915-r` to `4.9.0.201710071750-r`.
* Updated concurrent-trees from `2.6.0` to `2.6.1` (performance improvement).
* Added `dbeaverSql` formatter step, for formatting sql scripts. ([#166](https://github.com/diffplug/spotless/pull/166))
  + Many thanks to [Baptiste Mesta](https://github.com/baptistemesta) for porting to Spotless.
  + Many thanks to [DBeaver](https://dbeaver.jkiss.org/) and the [DBeaver contributors](https://github.com/serge-rider/dbeaver/graphs/contributors) for building the implementation.

## [1.6.0] - 2017-09-29
* Added `public static boolean PaddedCell::applyAnyChanged(Formatter formatter, File file)`.

## [1.5.1] - 2017-08-14
* Added `KtLintStep.createForScript`.

## [1.5.0] - 2017-08-13
* Deprecated `ImportOrderStep.createFromOrder(List<String>` in favor of `(String...`.

## [1.4.1] - 2017-07-11
* Default eclipse version for `EclipseFormatterStep` bumped to `4.6.3` from `4.6.1`. ([#116](https://github.com/diffplug/spotless/issues/116))
* Default scalafmt version for `ScalaFmtStep` bumped to `1.1.0` from `0.5.7` ([#124](https://github.com/diffplug/spotless/pull/124))
  + Also added support for the API change to scalafmt introduced in `0.7.0-RC1`

## [1.4.0] - 2017-05-21
* `ImportOrderStep` can now handle multi-line comments and misplaced imports.
  + Especially helpful for Groovy and Gradle files.

## [1.3.2] - 2017-05-03
* Fixed a bug in `PaddedCellBulk.check()` which caused a `check` to fail even after an `apply` for cases which caused CYCLE.

## [1.3.0] - 2017-04-11
* Added support for Groovy via [greclipse](https://github.com/groovy/groovy-eclipse).
* When a JarState resolution failed, it threw a Gradle-specific error message. That message has been moved out of `lib` and into `plugin-gradle` where it belongs.

## [1.2.0] - 2017-04-03
* Deprecated `FileSignature.from` in favor of `FileSignature.signAsSet` and the new `FileSignature.signAsList`.
* Added a `FormatterProperties` class which loads `.properties` files and eclipse-style `.xml` files.
* `SerializableFileFilter.skipFilesNamed` can now skip multiple file names.
* Update default KtLint from 0.3.1 to 0.6.1.
  + This means we no longer look for rules in the typo package `com.gihub.shyiko`, now only in `com.github.shyiko` (note the `t`).

## [1.1.0] - 2017-02-27
* Added support for Scala via [scalafmt](https://github.com/olafurpg/scalafmt).
* Added support for Kotlin via [ktlint](https://github.com/pinterest/ktlint).
* Better error messages for JarState.
* Improved test harnessing.
* Formatter now has pluggable exception policies,

## [1.0.0] - 2017-01-09
* Initial release!<|MERGE_RESOLUTION|>--- conflicted
+++ resolved
@@ -10,16 +10,12 @@
 We adhere to the [keepachangelog](https://keepachangelog.com/en/1.0.0/) format (starting after version `1.27.0`).
 
 ## [Unreleased]
-<<<<<<< HEAD
+### Added
+* `ProcessRunner` has added some convenience methods so it can be used for maven testing. ([#1496](https://github.com/diffplug/spotless/pull/1496))
+### Fixed
+* The default list of type annotations used by `formatAnnotations` has had 8 more annotations from the Checker Framework added [#1494](https://github.com/diffplug/spotless/pull/1494)
 ### Changes
 * Rename `YamlJacksonStep` into `JacksonYamlStep` while normalizing Jackson usage ([#1492](https://github.com/diffplug/spotless/pull/1492))
-=======
-### Added
-* `ProcessRunner` has added some convenience methods so it can be used for maven testing. ([#1496](https://github.com/diffplug/spotless/pull/1496))
-### Fixed
-* The default list of type annotations used by `formatAnnotations` has had 8 more annotations from the Checker Framework added [#1494](https://github.com/diffplug/spotless/pull/1494)
-### Changes
->>>>>>> bba3ea1e
 
 ## [2.32.0] - 2023-01-13
 ### Added
