# spotless-lib and spotless-lib-extra releases

If you are a Spotless user (as opposed to developer), then you are probably looking for:

- [plugin-gradle/CHANGES.md](plugin-gradle/CHANGES.md)
- [plugin-maven/CHANGES.md](plugin-maven/CHANGES.md)

This document is intended for Spotless developers.

We adhere to the [keepachangelog](https://keepachangelog.com/en/1.0.0/) format (starting after version `1.27.0`).

## [Unreleased]

<<<<<<< HEAD
* * Support Rome as a formatter for JavaScript and TypeScript code. Adds a new `rome` step to `javascript` and `typescript` formatter configurations. https://github.com/diffplug/spotless/pull/1663
=======
### Added
* `Jvm.Support` now accepts `-SNAPSHOT` versions, treated as the non`-SNAPSHOT`. ([#1583](https://github.com/diffplug/spotless/issues/1583))
>>>>>>> 3d528f00

## [2.38.0] - 2023-04-06
### Added
* Support configuration of mirrors for P2 repositories in `EquoBasedStepBuilder` ([#1629](https://github.com/diffplug/spotless/issues/1629)).
* The `style` option in Palantir Java Format ([#1654](https://github.com/diffplug/spotless/pull/1654)).
* Added formatter for Gherkin feature files ([#1649](https://github.com/diffplug/spotless/issues/1649)).
### Changes
* **POTENTIALLY BREAKING** Converted `googleJavaFormat` to a compile-only dependency and drop support for versions &lt; `1.8`. ([#1630](https://github.com/diffplug/spotless/pull/1630))
* Bump default `cleanthat` version to latest `2.6` -> `2.13`. ([#1589](https://github.com/diffplug/spotless/pull/1589) and [#1661](https://github.com/diffplug/spotless/pull/1661))
* Bump default `diktat` version `1.2.4.2` -> `1.2.5`. ([#1631](https://github.com/diffplug/spotless/pull/1631))
* Bump default `flexmark` version `0.62.2` -> `0.64.0`. ([#1302](https://github.com/diffplug/spotless/pull/1302))
* Bump default `googleJavaFormat` version `1.15.0` -> `1.16.0`. ([#1630](https://github.com/diffplug/spotless/pull/1630))

* Bump default `scalafmt` version `3.7.1` -> `3.7.3`. ([#1584](https://github.com/diffplug/spotless/pull/1584))
* Bump default Eclipse formatters for the 2023-03 release. ([#1662](https://github.com/diffplug/spotless/pull/1662))
  * JDT and GrEclipse `4.26` -> `4.27`
    * Improve GrEclipse error reporting. ([#1660](https://github.com/diffplug/spotless/pull/1660))
  * CDT `11.0` -> `11.1`

## [2.37.0] - 2023-03-13
### Added
* You can now put the filename into a license header template with `$FILE`. ([#1605](https://github.com/diffplug/spotless/pull/1605) fixes [#1147](https://github.com/diffplug/spotless/issues/1147))
### Changes
* We are now opting in to Gradle's new stable configuration cache. ([#1591](https://github.com/diffplug/spotless/pull/1591))
* Adopt [Equo Solstice OSGi and p2 shim](https://github.com/equodev/equo-ide/tree/main/solstice) to update all Eclipse-based plugins. ([#1524](https://github.com/diffplug/spotless/pull/1524))
  * Eclipse JDT now supports `4.9` through `4.26`. Also we now recommend dropping the last `.0`, e.g. `4.26` instead of `4.26.0`, you'll get warnings to help you switch.
  * Eclipse Groovy now supports `4.18` through `4.26`. Also we now recommend dropping the last `.0`, e.g. `4.26` instead of `4.26.0`, you'll get warnings to help you switch.
  * Eclipse CDT now supports `10.6` through `11.0`.
  * Eclipse WTP is still WIP at [#1622](https://github.com/diffplug/spotless/pull/1622).

## [2.36.0] - 2023-02-27
### Added
* `gradlew equoIde` opens a repeatable clean Spotless dev environment. ([#1523](https://github.com/diffplug/spotless/pull/1523))
* `cleanthat` added `includeDraft` option, to include draft mutators from composite mutators. ([#1574](https://github.com/diffplug/spotless/pull/1574))
* `npm`-based formatters now support caching of `node_modules` directory ([#1590](https://github.com/diffplug/spotless/pull/1590))
### Fixed
* `JacksonJsonFormatterFunc` handles json files with an Array as root. ([#1585](https://github.com/diffplug/spotless/pull/1585))
### Changes
* Bump default `cleanthat` version to latest `2.1` -> `2.6` ([#1569](https://github.com/diffplug/spotless/pull/1569) and [#1574](https://github.com/diffplug/spotless/pull/1574))
* Reduce logging-noise created by `npm`-based formatters ([#1590](https://github.com/diffplug/spotless/pull/1590) fixes [#1582](https://github.com/diffplug/spotless/issues/1582))

## [2.35.0] - 2023-02-10
### Added
* CleanThat Java Refactorer. ([#1560](https://github.com/diffplug/spotless/pull/1560))
* Introduce `LazyArgLogger` to allow for lazy evaluation of log messages in slf4j logging. ([#1565](https://github.com/diffplug/spotless/pull/1565))
### Fixed
* Allow multiple instances of the same npm-based formatter to be used by separating their `node_modules` directories. ([#1565](https://github.com/diffplug/spotless/pull/1565))
* `ktfmt` default style uses correct continuation indent. ([#1562](https://github.com/diffplug/spotless/pull/1562))
### Changes
* Bump default `ktfmt` version to latest `0.42` -> `0.43` ([#1561](https://github.com/diffplug/spotless/pull/1561))
* Bump default `jackson` version to latest `2.14.1` -> `2.14.2` ([#1536](https://github.com/diffplug/spotless/pull/1536))

## [2.34.1] - 2023-02-05
### Changes
* **POTENTIALLY BREAKING** Bump bytecode from Java 8 to 11 ([#1530](https://github.com/diffplug/spotless/pull/1530) part 2 of [#1337](https://github.com/diffplug/spotless/issues/1337))
### Fixed
* **POTENTIALLY BREAKING** `sortByKeys` for JSON formatting now takes into account objects inside arrays ([#1546](https://github.com/diffplug/spotless/pull/1546))
* `freshmark` fixed on java 15+ ([#1304](https://github.com/diffplug/spotless/pull/1304) fixes [#803](https://github.com/diffplug/spotless/issues/803))

## [2.34.0] - 2023-01-26
### Added
* `Formatter` now has a field `public static final File NO_FILE_SENTINEL` which can be used to pass string content to a Formatter or FormatterStep when there is no actual File to format. ([#1525](https://github.com/diffplug/spotless/pull/1525))

## [2.33.0] - 2023-01-26
### Added
* `ProcessRunner` has added some convenience methods so it can be used for maven testing. ([#1496](https://github.com/diffplug/spotless/pull/1496))
* `ProcessRunner` allows to limit captured output to a certain number of bytes. ([#1511](https://github.com/diffplug/spotless/pull/1511))
* `ProcessRunner` is now capable of handling long-running tasks where waiting for exit is delegated to the caller. ([#1511](https://github.com/diffplug/spotless/pull/1511))
* Allow to specify node executable for node-based formatters using `nodeExecutable` parameter ([#1500](https://github.com/diffplug/spotless/pull/1500))
### Fixed
* The default list of type annotations used by `formatAnnotations` has had 8 more annotations from the Checker Framework added [#1494](https://github.com/diffplug/spotless/pull/1494)
### Changes
* **POTENTIALLY BREAKING** Bump minimum JRE from 8 to 11, next release likely to bump bytecode to Java 11 ([#1514](https://github.com/diffplug/spotless/pull/1514) part 1 of [#1337](https://github.com/diffplug/spotless/issues/1337))
* Rename `YamlJacksonStep` into `JacksonYamlStep` while normalizing Jackson usage ([#1492](https://github.com/diffplug/spotless/pull/1492))
* Convert `gson` integration to use a compile-only source set ([#1510](https://github.com/diffplug/spotless/pull/1510)).
* ** POTENTIALLY BREAKING** Removed support for KtLint 0.3x and 0.45.2 ([#1475](https://github.com/diffplug/spotless/pull/1475))
  * `KtLint` does not maintain a stable API - before this PR, we supported every breaking change in the API since 2019.
  * From now on, we will support no more than 2 breaking changes at a time.
* NpmFormatterStepStateBase delays `npm install` call until the formatter is first used. This enables better integration
  with `gradle-node-plugin`. ([#1522](https://github.com/diffplug/spotless/pull/1522))
* Bump default `ktlint` version to latest `0.48.1` -> `0.48.2` ([#1529](https://github.com/diffplug/spotless/pull/1529))
* Bump default `scalafmt` version to latest `3.6.1` -> `3.7.1` ([#1529](https://github.com/diffplug/spotless/pull/1529))

## [2.32.0] - 2023-01-13
### Added
* Add option `editorConfigFile` for `ktLint` [#142](https://github.com/diffplug/spotless/issues/142)
  * **POTENTIALLY BREAKING** `ktlint` step now modifies license headers. Make sure to put `licenseHeader` *after* `ktlint`.
* Added `skipLinesMatching` option to `licenseHeader` to support formats where license header cannot be immediately added to the top of the file (e.g. xml, sh). ([#1441](https://github.com/diffplug/spotless/pull/1441)).
* Add YAML support through Jackson ([#1478](https://github.com/diffplug/spotless/pull/1478))
* Added support for npm-based [ESLint](https://eslint.org/)-formatter for javascript and typescript ([#1453](https://github.com/diffplug/spotless/pull/1453))
* Better suggested messages when user's default is set by JVM limitation. ([#995](https://github.com/diffplug/spotless/pull/995))
### Fixed
* Support `ktlint` 0.48+ new rule disabling syntax ([#1456](https://github.com/diffplug/spotless/pull/1456)) fixes ([#1444](https://github.com/diffplug/spotless/issues/1444))
* Fix subgroups leading catch all matcher.
### Changes
* Bump default version for `prettier` from `2.0.5` to `2.8.1` ([#1453](https://github.com/diffplug/spotless/pull/1453))
* Bump the dev version of Gradle from `7.5.1` to `7.6` ([#1409](https://github.com/diffplug/spotless/pull/1409))
  * We also removed the no-longer-required dependency `org.codehaus.groovy:groovy-xml`
* Breaking changes to Spotless' internal testing infrastructure `testlib` ([#1443](https://github.com/diffplug/spotless/pull/1443))
  * `ResourceHarness` no longer has any duplicated functionality which was also present in `StepHarness`
  * `StepHarness` now operates on `Formatter` rather than a `FormatterStep`
  * `StepHarnessWithFile` now takes a `ResourceHarness` in its constructor to handle the file manipulation parts
  * Standardized that we test exception *messages*, not types, which will ease the transition to linting later on
  * Bump default `ktlint` version to latest `0.47.1` -> `0.48.1` ([#1456](https://github.com/diffplug/spotless/pull/1456))
* Switch our publishing infrastructure from CircleCI to GitHub Actions ([#1462](https://github.com/diffplug/spotless/pull/1462)).
  * Help wanted for moving our tests too ([#1472](https://github.com/diffplug/spotless/issues/1472))

## [2.31.1] - 2023-01-02
### Fixed
* Improve memory usage when using git ratchet ([#1426](https://github.com/diffplug/spotless/pull/1426))
* Support `ktlint` 0.48+ ([#1432](https://github.com/diffplug/spotless/pull/1432)) fixes ([#1430](https://github.com/diffplug/spotless/issues/1430))
### Changes
* Bump default `ktlint` version to latest `0.47.1` -> `0.48.0` ([#1432](https://github.com/diffplug/spotless/pull/1432))
* Bump default `ktfmt` version to latest `0.41` -> `0.42` ([#1421](https://github.com/diffplug/spotless/pull/1421))

## [2.31.0] - 2022-11-24
### Added
* `importOrder` now support groups of imports without blank lines ([#1401](https://github.com/diffplug/spotless/pull/1401))
### Fixed
* Don't treat `@Value` as a type annotation [#1367](https://github.com/diffplug/spotless/pull/1367)
* Support `ktlint_disabled_rules` in `ktlint` 0.47.x [#1378](https://github.com/diffplug/spotless/pull/1378)
* Share git repositories across projects when using ratchet ([#1426](https://github.com/diffplug/spotless/pull/1426))
### Changes
* Bump default `ktfmt` version to latest `0.40` -> `0.41` ([#1340](https://github.com/diffplug/spotless/pull/1340))
* Bump default `scalafmt` version to latest `3.5.9` -> `3.6.1` ([#1373](https://github.com/diffplug/spotless/pull/1373))
* Bump default `diktat` version to latest `1.2.3` -> `1.2.4.2` ([#1393](https://github.com/diffplug/spotless/pull/1393))
* Bump default `palantir-java-format` version to latest `2.10` -> `2.28` ([#1393](https://github.com/diffplug/spotless/pull/1393))

## [2.30.0] - 2022-09-14
### Added
* `formatAnnotations()` step to correct formatting of Java type annotations.  It puts type annotations on the same line as the type that they qualify.  Run it after a Java formatting step, such as `googleJavaFormat()`. ([#1275](https://github.com/diffplug/spotless/pull/1275))
### Changes
* Bump default `ktfmt` version to latest `0.39` -> `0.40` ([#1312](https://github.com/diffplug/spotless/pull/1312))
* Bump default `ktlint` version to latest `0.46.1` -> `0.47.1` ([#1303](https://github.com/diffplug/spotless/pull/1303))
  * Also restored support for older versions of ktlint back to `0.31.0`

## [2.29.0] - 2022-08-23
### Added
* `scalafmt` integration now has a configuration option `majorScalaVersion` that allows you to configure the Scala version that gets resolved from the maven artifact ([#1283](https://github.com/diffplug/spotless/pull/1283))
  * Converted `scalafmt` integration to use a compile-only source set (fixes [#524](https://github.com/diffplug/spotless/issues/524))
### Changes
* Add the `ktlint` rule in error messages when `ktlint` fails to apply a fix ([#1279](https://github.com/diffplug/spotless/pull/1279))
* Bump default `scalafmt` to latest `3.0.8` -> `3.5.9` (removed support for pre-`3.0.0`) ([#1283](https://github.com/diffplug/spotless/pull/1283))

## [2.28.1] - 2022-08-10
### Fixed
* Fix Clang not knowing the filename and changing the format ([#1268](https://github.com/diffplug/spotless/pull/1268) fixes [#1267](https://github.com/diffplug/spotless/issues/1267)).
### Changes
* Bump default `diktat` version to latest `1.2.1` -> `1.2.3` ([#1266](https://github.com/diffplug/spotless/pull/1266))

## [2.28.0] - 2022-07-28
### Added
* Clang and Black no longer break the build when the binary is unavailable, if they will not be run during that build ([#1257](https://github.com/diffplug/spotless/pull/1257)).
* License header support for Kotlin files without `package` or `@file` but do at least have `import` ([#1263](https://github.com/diffplug/spotless/pull/1263)).

## [2.27.0] - 2022-06-30
### Added
* Support for `MAC_CLASSIC` (`\r`) line ending ([#1243](https://github.com/diffplug/spotless/pull/1243) fixes [#1196](https://github.com/diffplug/spotless/issues/1196))
### Changes
* Bump default `ktlint` version to latest `0.45.2` -> `0.46.1` ([#1239](https://github.com/diffplug/spotless/issues/1239))
  * Minimum supported version also bumped to `0.46.0` (we have abandoned strong backward compatibility for `ktlint`, from here on out Spotless will only support the most-recent breaking change).
* Bump default `diktat` version to latest `1.1.0` -> `1.2.1` ([#1246](https://github.com/diffplug/spotless/pull/1246))
  * Minimum supported version also bumped to `1.2.1` (diktat is based on ktlint and has the same backward compatibility issues).
* Bump default `ktfmt` version to latest `0.37` -> `0.39` ([#1240](https://github.com/diffplug/spotless/pull/1240))

## [2.26.2] - 2022-06-11
### Fixed
* `PalantirJavaFormatStep` no longer needs the `--add-exports` calls in the `org.gradle.jvmargs` property in `gradle.properties`. ([#1233](https://github.com/diffplug/spotless/pull/1233))

## [2.26.1] - 2022-06-10
### Fixed
* (Second try) `googleJavaFormat` and `removeUnusedImports` works on JDK16+ without jvm args workaround. ([#1228](https://github.com/diffplug/spotless/pull/1228))

## [2.26.0] - 2022-06-05
### Added
* Support for `editorConfigOverride` in `ktlint`. ([#1218](https://github.com/diffplug/spotless/pull/1218) fixes [#1193](https://github.com/diffplug/spotless/issues/1193))
### Fixed
* `google-java-format` and `RemoveUnusedImportsStep` works on JDK16+ without jvm args workaround. ([#1224](https://github.com/diffplug/spotless/pull/1224) fixes [#834](https://github.com/diffplug/spotless/issues/834))

## [2.25.3] - 2022-05-10
### Fixed
* Update the `black` version regex to fix `19.10b0` and earlier. (fixes [#1195](https://github.com/diffplug/spotless/issues/1195), regression introduced in `2.25.0`)
* `GitAttributesLineEndings$RelocatablePolicy` and `FormatterStepImpl` now null-out their initialization lambdas after their state has been calculated, which allows GC to collect variables which were incidentally captured but not needed in the calculated state. ([#1198](https://github.com/diffplug/spotless/pull/1198))
### Changes
* Bump default `ktfmt` version to latest `0.36` -> `0.37`. ([#1200](https://github.com/diffplug/spotless/pull/1200))

## [2.25.2] - 2022-05-03
### Changes
* Bump default `diktat` version to latest `1.0.1` -> `1.1.0`. ([#1190](https://github.com/diffplug/spotless/pull/1190))
  * Converted `diktat` integration to use a compile-only source set. (fixes [#524](https://github.com/diffplug/spotless/issues/524))
  * Use the full path to a file in `diktat` integration. (fixes [#1189](https://github.com/diffplug/spotless/issues/1189))

## [2.25.1] - 2022-04-27
### Changes
* Bump default `ktfmt` version to latest `0.35` -> `0.36`. ([#1183](https://github.com/diffplug/spotless/issues/1183))
* Bump default `google-java-format` version to latest `1.13.0` -> `1.15.0`.
  * ~~This means it is no longer necessary to use the `--add-exports` workaround (fixes [#834](https://github.com/diffplug/spotless/issues/834)).~~ `--add-exports` workaround is still needed.

## [2.25.0] - 2022-04-22
### Added
* Added support for enabling ktlint experimental ruleset. ([#1145](https://github.com/diffplug/spotless/pull/1168))
### Fixed
* Fixed support for Python Black's new version reporting. ([#1170](https://github.com/diffplug/spotless/issues/1170))
* Error messages for unexpected file encoding now works on Java 8. (fixes [#1081](https://github.com/diffplug/spotless/issues/1081))
### Changes
* Bump default `black` version to latest `19.10b0` -> `22.3.0`. ([#1170](https://github.com/diffplug/spotless/issues/1170))
* Bump default `ktfmt` version to latest `0.34` -> `0.35`. ([#1159](https://github.com/diffplug/spotless/pull/1159))
* Bump default `ktlint` version to latest `0.43.2` -> `0.45.2`. ([#1177](https://github.com/diffplug/spotless/pull/1177))

## [2.24.2] - 2022-04-06
### Fixed
* Git user config and system config also included for defaultEndings configuration. ([#540](https://github.com/diffplug/spotless/issues/540))

## [2.24.1] - 2022-03-30
### Fixed
* Fixed access modifiers for setters in KtfmtStep configuration

## [2.24.0] - 2022-03-28
### Added
* Added support for setting custom parameters for Kotlin ktfmt in Gradle and Maven plugins. ([#1145](https://github.com/diffplug/spotless/pull/1145))

## [2.23.0] - 2022-02-15
### Added
* Added support for JSON formatting based on [Gson](https://github.com/google/gson) ([#1125](https://github.com/diffplug/spotless/pull/1125)).
### Changed
* Use SLF4J for logging ([#1116](https://github.com/diffplug/spotless/issues/1116))

## [2.22.2] - 2022-02-09
### Changed
* Bump default ktfmt `0.30` -> `0.31` ([#1118](https://github.com/diffplug/spotless/pull/1118)).
### Fixed
* Add full support for git worktrees ([#1119](https://github.com/diffplug/spotless/pull/1119)).

## [2.22.1] - 2022-02-01
### Changed
* Bump CI from Java 15 to 17 ([#1094](https://github.com/diffplug/spotless/pull/1094)).
* Bump default versions of formatters ([#1095](https://github.com/diffplug/spotless/pull/1095)).
  * google-java-format `1.12.0` -> `1.13.0`
  * ktfmt `0.29` -> `0.30`
* Added support for git property `core.autocrlf` ([#540](https://github.com/diffplug/spotless/issues/540))

## [2.22.0] - 2022-01-13
### Added
* Added support for the [palantir-java-format](https://github.com/palantir/palantir-java-format) Java formatter ([#1083](https://github.com/diffplug/spotless/pull/1083)).

## [2.21.2] - 2022-01-07
### Fixed
* Update IndentStep to allow leading space on multiline comments ([#1072](https://github.com/diffplug/spotless/pull/1072)).

## [2.21.1] - 2022-01-06
### Changed
* Bumped default DiKTat from `0.4.0` to `1.0.1`. This is a breaking change for DiKTat users on the default version, because some rules were renamed/changed. Check [DiKTat changelog](https://github.com/analysis-dev/diktat/releases) for details.

## [2.21.0] - 2021-12-23
### Added
* Added support for Markdown with `flexmark` at `0.62.2` ([#1011](https://github.com/diffplug/spotless/pull/1011)).

## [2.20.3] - 2021-12-15
### Fixed
* Performance improvements to GitRatchet ([#1038](https://github.com/diffplug/spotless/pull/1038)).

## [2.20.2] - 2021-12-05
### Changed
* Bumped default ktlint from `0.43.0` to `0.43.2`.
* Converted `ktlint` integration to use a compile-only source set. ([#524](https://github.com/diffplug/spotless/issues/524))

## [2.20.1] - 2021-12-01
### Changed
* Added `named` option to `licenseHeader` to support alternate license header within same format (like java) ([872](https://github.com/diffplug/spotless/issues/872)).
* Added `onlyIfContentMatches` option to `licenseHeader` to skip license header application  based on source file content pattern ([#650](https://github.com/diffplug/spotless/issues/650)).
* Bump jgit version ([#992](https://github.com/diffplug/spotless/pull/992)).
  * jgit `5.10.0.202012080955-r` -> `5.13.0.202109080827-r`

## [2.20.0] - 2021-11-09
### Added
* `DiffMessageFormatter` can now generate messages based on a folder of cleaned files, as an alternative to a `Formatter` ([#982](https://github.com/diffplug/spotless/pull/982)).
### Fixed
* Fix CI and various spotbugs nits ([#988](https://github.com/diffplug/spotless/pull/988)).
### Changed
* Bump default formatter versions ([#989](https://github.com/diffplug/spotless/pull/989))
  * google-java-format `1.11.0` -> `1.12.0`
  * ktlint `0.42.1` -> `0.43.0`
  * ktfmt `0.27` -> `0.29`
  * scalafmt `3.0.0` -> `3.0.8`

## [2.19.2] - 2021-10-26
### Changed
* Added support and bump Eclipse formatter default versions to `4.21` for `eclipse-groovy`. Change is only applied for JVM 11+.
* Added support for ktlint's FilenameRule ([#974](https://github.com/diffplug/spotless/pull/974)).

### Fixed
 * Temporary workspace deletion for Eclipse based formatters on JVM shutdown ([#967](https://github.com/diffplug/spotless/issues/967)). Change is only applied for Eclipse versions using JVM 11+, no back-port to older versions is planned.

## [2.19.1] - 2021-10-13
### Fixed
 * [module-info formatting](https://github.com/diffplug/spotless/pull/958) in `eclipse-jdt` versions `4.20` and `4.21`. Note that the problem also affects older versions.
 * Added workaround to support projects using git worktrees ([#965](https://github.com/diffplug/spotless/pull/965))

## [2.19.0] - 2021-10-02
* Added `wildcardsLast` option for Java `ImportOrderStep` ([#954](https://github.com/diffplug/spotless/pull/954))

### Added
* Added support for JBDI bind list params in sql formatter ([#955](https://github.com/diffplug/spotless/pull/955))

## [2.18.0] - 2021-09-30
### Added
* Added support for custom JSR223 formatters ([#945](https://github.com/diffplug/spotless/pull/945))
* Added support for formatting and sorting Maven POMs ([#946](https://github.com/diffplug/spotless/pull/946))

## [2.17.0] - 2021-09-27
### Added
* Added support for calling local binary formatters ([#949](https://github.com/diffplug/spotless/pull/949))
### Changed
* Added support and bump Eclipse formatter default versions to `4.21` for `eclipse-cdt`, `eclipse-jdt`, `eclipse-wtp`. Change is only applied for JVM 11+.
* Added `groupArtifact` option for `google-java-format` ([#944](https://github.com/diffplug/spotless/pull/944))

## [2.16.1] - 2021-09-20
### Changed
* Added support and bump Eclipse formatter default versions for JVM 11+. For older JVMs the previous defaults remain.
  * `eclipse-cdt` from `4.16` to `4.20`
  * `eclipse-groovy` from `4.19` to `4.20`
  * `eclipse-jdt` from `4.19` to `4.20`
  * `eclipse-wtp` from `4.18` to `4.20`

## [2.16.0] - 2021-09-04
### Added
* Added support for `google-java-format`'s `skip-reflowing-long-strings` option ([#929](https://github.com/diffplug/spotless/pull/929))

## [2.15.3] - 2021-08-20
### Changed
* Added support for [scalafmt 3.0.0](https://github.com/scalameta/scalafmt/releases/tag/v3.0.0) and bump default scalafmt version to `3.0.0` ([#913](https://github.com/diffplug/spotless/pull/913)).
* Bump default versions ([#915](https://github.com/diffplug/spotless/pull/915))
  * `ktfmt` from `0.24` to `0.27`
  * `ktlint` from `0.35.0` to `0.42.1`
  * `google-java-format` from `1.10.0` to `1.11.0`
* Fix javadoc publishing ([#916](https://github.com/diffplug/spotless/pull/916) fixes [#775](https://github.com/diffplug/spotless/issues/775)).

## [2.15.2] - 2021-07-20
### Fixed
 * Improved [SQL formatting](https://github.com/diffplug/spotless/pull/897) with respect to comments

## [2.15.1] - 2021-07-06
### Changed
* Improved exception messages for [JSON formatting](https://github.com/diffplug/spotless/pull/885) failures

## [2.15.0] - 2021-06-17

### Added
* Added formatter for [JVM-based JSON formatting](https://github.com/diffplug/spotless/issues/850)
* Added Gradle configuration JVM-based JSON formatting

## [2.14.0] - 2021-06-10
### Added
* Added support for `eclipse-cdt` at `4.19.0`. Note that version requires Java 11 or higher.
* Added support for `eclipse-groovy` at `4.18.0` and `4.19.0`.
* Added support for `eclipse-wtp` at `4.19.0`. Note that version requires Java 11 or higher.
### Changed
* Bump `eclipse-groovy` default version from `4.17.0` to `4.19.0`.

## [2.13.5] - 2021-05-13
### Changed
* Update ktfmt from 0.21 to 0.24
### Fixed
* The `<url>` field in the maven POM is now set correctly ([#798](https://github.com/diffplug/spotless/issues/798))
* Node is re-installed if some other build step removed it ([#863](https://github.com/diffplug/spotless/issues/863))

## [2.13.4] - 2021-04-21
### Fixed
* Explicitly separate target file from git arguments when parsing year for license header to prevent command from failing on argument-like paths ([#847](https://github.com/diffplug/spotless/pull/847))

## [2.13.3] - 2021-04-20
### Fixed
* LicenseHeaderStep treats address as copyright year ([#716](https://github.com/diffplug/spotless/issues/716))

## [2.13.2] - 2021-04-12
### Fixed
* Fix license header bug for years in range ([#840](https://github.com/diffplug/spotless/pull/840)).

## [2.13.1] - 2021-04-10
### Changed
* Update default google-java-format from 1.9 to 1.10.0
* Expose configuration exceptions from scalafmt ([#837](https://github.com/diffplug/spotless/issues/837))

## [2.13.0] - 2021-03-05
### Added
* Bump ktfmt to 0.21 and add support to Google and Kotlinlang formats ([#812](https://github.com/diffplug/spotless/pull/812))

## [2.12.1] - 2021-02-16
### Fixed
* Allow licence headers to be blank ([#801](https://github.com/diffplug/spotless/pull/801)).

## [2.12.0] - 2021-02-09
### Added
* Support for diktat ([#789](https://github.com/diffplug/spotless/pull/789))

## [2.11.0] - 2021-01-04
### Added
* Added support for `eclipse-cdt`, `eclipse-jdt`, and `eclipse-wtp` at `4.18.0`.
### Changed
* Bump `eclipse-jdt` default version from `4.17.0` to `4.18.0`.
* Bump `eclipse-wtp` default version from `4.17.0` to `4.18.0`.
* Bump `ktfmt` default version from `0.16` to `0.19` ([#748](https://github.com/diffplug/spotless/issues/748) and [#773](https://github.com/diffplug/spotless/issues/773)).
* Bump `jgit` from `5.9` to `5.10` ([#773](https://github.com/diffplug/spotless/issues/773)).
### Fixed
* Fixed `ratchetFrom` support for git-submodule ([#746](https://github.com/diffplug/spotless/issues/746)).
* Fixed `ratchetFrom` excess memory consumption ([#735](https://github.com/diffplug/spotless/issues/735)).
* `ktfmt` v0.19+ with dropbox-style works again ([#765](https://github.com/diffplug/spotless/pull/765)).
* `prettier` no longer throws errors on empty files ([#751](https://github.com/diffplug/spotless/pull/751)).
* Fixed error when running on root of windows mountpoint ([#760](https://github.com/diffplug/spotless/pull/760)).
* Fixed typo in javadoc comment for SQL\_FORMATTER\_INDENT\_TYPE ([#753](https://github.com/diffplug/spotless/pull/753)).

## [2.10.2] - 2020-11-16
### Fixed
* Fixed a bug which occurred if the root directory of the project was also the filesystem root ([#732](https://github.com/diffplug/spotless/pull/732))

## [2.10.1] - 2020-11-13
### Fixed
* Bump JGit from `5.8.0` to `5.9.0` to improve performance ([#726](https://github.com/diffplug/spotless/issues/726))

## [2.10.0] - 2020-11-02
### Added
* Added support to npm-based steps for picking up `.npmrc` files ([#727](https://github.com/diffplug/spotless/pull/727))

## [2.9.0] - 2020-10-20
### Added
* Added support for eclipse-cdt 4.14.0, 4.16.0 and 4.17.0 ([#722](https://github.com/diffplug/spotless/pull/722)).
* Added support for eclipse-groovy 4.14.0, 4.15.0, 4.16.0 and 4.17.0 ([#722](https://github.com/diffplug/spotless/pull/722)).
* Added support for eclipse-jdt 4.17.0 ([#722](https://github.com/diffplug/spotless/pull/722)).
* Added support for eclipse-wtp 4.14.0, 4.15.0, 4.16.0 and 4.17.0 ([#722](https://github.com/diffplug/spotless/pull/722)).
### Changed
* Updated default eclipse-cdt from 4.13.0 to 4.16.0 ([#722](https://github.com/diffplug/spotless/pull/722)). Note that version 4.17.0 is supported, but requires Java 11 or higher.
* Updated default eclipse-groovy from 4.13.0 to 4.17.0 ([#722](https://github.com/diffplug/spotless/pull/722)).
* Updated default eclipse-jdt from 4.16.0 to 4.17.0 ([#722](https://github.com/diffplug/spotless/pull/722)).
* Updated default eclipse-wtp from 4.13.0 to 4.17.0 ([#722](https://github.com/diffplug/spotless/pull/722)).

## [2.8.0] - 2020-10-05
### Added
* Exposed new methods in `GitRatchet` to support faster ratcheting in the maven plugin ([#706](https://github.com/diffplug/spotless/pull/706)).

## [2.7.0] - 2020-09-21
### Added
* `PipeStepPair.Builder` now has a method `.buildStepWhichAppliesSubSteps(Path rootPath, Collection<FormatterStep> steps)`, which returns a single `FormatterStep` that applies the given steps within the regex defined earlier in the builder. Used for formatting inception (implements [#412](https://github.com/diffplug/spotless/issues/412)).

## [2.6.2] - 2020-09-18
### Fixed
* Don't assume that file content passed into Prettier is at least 50 characters (https://github.com/diffplug/spotless/pull/699).

## [2.6.1] - 2020-09-12
### Fixed
* Improved JRE parsing to handle strings like `16-loom` (fixes [#693](https://github.com/diffplug/spotless/issues/693)).

## [2.6.0] - 2020-09-11
### Added
* `PipeStepPair` which allows extracting blocks of text in one step, then injecting those blocks back in later. Currently only used for `spotless:off` `spotless:on`, but could also be used to [apply different steps in different places](https://github.com/diffplug/spotless/issues/412) ([#691](https://github.com/diffplug/spotless/pull/691)).
### Changed
* When applying license headers for the first time, we are now more lenient about parsing existing years from the header ([#690](https://github.com/diffplug/spotless/pull/690)).

## [2.5.0] - 2020-09-08
### Added
* `GoogleJavaFormatStep.defaultVersion()` now returns `1.9` on JDK 11+, while continuing to return `1.7` on earlier JDKs. This is especially helpful to `RemoveUnusedImportsStep`, since it always uses the default version of GJF (fixes [#681](https://github.com/diffplug/spotless/issues/681)).
### Fixed
* We now run all tests against JDK 8, JDK 11, and also JDK 14 ([#684](https://github.com/diffplug/spotless/pull/684)).
* We had test files in `testlib/src/main/resources` named `module-info.java` and `package-info.java`. They cause problems for the Eclipse IDE trying to interpret them literally. Added `.test` suffix to the filenames so that eclipse doesn't barf on them anymore ([#683](https://github.com/diffplug/spotless/pull/683)).

## [2.4.0] - 2020-08-29
### Added
* Added support for  eclipse-jdt 4.14.0, 4.15.0 and 4.16.0 ([#678](https://github.com/diffplug/spotless/pull/678)).
### Changed
* Updated default eclipse-jdt from 4.13.0 to 4.16.0 ([#678](https://github.com/diffplug/spotless/pull/678)).

## [2.3.0] - 2020-08-25
### Added
* The ability to shell out to formatters with their own executables. ([#672](https://github.com/diffplug/spotless/pull/672))
  * `ProcessRunner` makes it easy to efficiently and debuggably call foreign executables, and pipe their stdout and stderr to strings.
  * `ForeignExe` finds executables on the path (or other strategies), and confirms that they have the correct version (to facilitate Spotless' caching). If the executable is not present or the wrong version, it points the user towards how to fix the problem.
  * These classes were used to add support for [python black](https://github.com/psf/black) and [clang-format](https://clang.llvm.org/docs/ClangFormat.html).
  * Incidental to this effort, `FormatterFunc.Closeable` now has new methods which make resource-handling safer.  The old method is still available as `ofDangerous`, but it should not be used outside of a testing situation. There are some legacy usages of `ofDangerous` in the codebase, and it would be nice to fix them, but the existing usages are using it safely.

## [2.2.2] - 2020-08-21
### Fixed
* `KtLintStep` is now more robust when parsing version string for version-dependent implementation details, fixes [#668](https://github.com/diffplug/spotless/issues/668).

## [2.2.1] - 2020-08-05
### Fixed
* `FormatterFunc.Closeable` had a "use after free" bug which caused errors in the npm-based formatters (e.g. prettier) if `spotlessCheck` was called on dirty files. ([#651](https://github.com/diffplug/spotless/issues/651))
### Changed
* Bump default ktfmt from `0.15` to `0.16`, and remove duplicated logic for the `--dropbox-style` option ([#642](https://github.com/diffplug/spotless/pull/648))

## [2.2.0] - 2020-07-13
### Added
* Bump default ktfmt from 0.13 to 0.15, and add support for the --dropbox-style option ([#641](https://github.com/diffplug/spotless/issues/641)).

## [2.1.0] - 2020-07-04
### Added
* `FileSignature.machineIsWin()`, to replace the now-deprecated `LineEnding.nativeIsWin()`, because it turns out that `\r\n` is [not a reliable way](https://github.com/diffplug/spotless/issues/559#issuecomment-653739898) to detect the windows OS ([#639](https://github.com/diffplug/spotless/pull/639)).
### Fixed
* `GitAttributesLineEndings` was fatally broken (always returned platform default), and our tests missed it because they tested the part before the broken part ([#639](https://github.com/diffplug/spotless/pull/639)).

## [2.0.0] - 2020-07-02
### Changed
* `LineEnding.GIT_ATTRIBUTES` now creates a policy whose serialized state can be relocated from one machine to another.  No user-visible change, but paves the way for remote build cache support in Gradle. ([#621](https://github.com/diffplug/spotless/pull/621))
### Added
* `prettier` will now autodetect the parser (and formatter) to use based on the filename, unless you override this using `config` or `configFile` with the option `parser` or `filepath`. ([#620](https://github.com/diffplug/spotless/pull/620))
* `GitRatchet` now lives in `lib-extra`, and is shared across `plugin-gradle` and `plugin-maven` ([#626](https://github.com/diffplug/spotless/pull/626)).
* Added ANTLR4 support ([#326](https://github.com/diffplug/spotless/issues/326)).
* `FormatterFunc.NeedsFile` for implementing file-based formatters more cleanly than we have so far ([#637](https://github.com/diffplug/spotless/issues/637)).
### Changed
* **BREAKING** `FileSignature` can no longer sign folders, only files.  Signatures are now based only on filename (not path), size, and a content hash.  It throws an error if a signature is attempted on a folder or on multiple files with different paths but the same filename - it never breaks silently.  This change does not break any of Spotless' internal logic, so it is unlikely to affect any of Spotless' consumers either. ([#571](https://github.com/diffplug/spotless/pull/571))
  * This change allows the maven plugin to cache classloaders across subprojects when loading config resources from the classpath (fixes [#559](https://github.com/diffplug/spotless/issues/559)).
  * This change also allows the gradle plugin to work with the remote buildcache (fixes [#280](https://github.com/diffplug/spotless/issues/280)).
* **BREAKING** `FormatterFunc` no longer `extends ThrowingEx.Function` and `BiFunction`. In a major win for Java's idea of ["target typing"](https://cr.openjdk.java.net/~briangoetz/lambda/lambda-state-final.html), this required no changes anywhere in the codebase except deleting the `extends` part of `FormatterFunc` ([#638](https://github.com/diffplug/spotless/issues/638)).
* **BREAKING** Heavy refactor of the `LicenseHeaderStep` public API.  Doesn't change internal behavior, but makes implementation of the gradle and maven plugins much easier. ([#628](https://github.com/diffplug/spotless/pull/628))
* **BREAKING** Removed all deprecated methods and classes from `lib` and `lib-extra`.
  * [#629](https://github.com/diffplug/spotless/pull/629) removes the code which wasn't being used in plugin-gradle or plugin-maven.
  * [#630](https://github.com/diffplug/spotless/pull/630) moves the code which was still being used in deprecated parts of plugin-gradle into `.deprecated` package in `plugin-gradle`, which allows us to break `lib` without a breaking change in `plugin-gradle`.

## [1.34.1] - 2020-06-17
### Changed
* Nodejs-based formatters `prettier` and `tsfmt` now use native node instead of the J2V8 approach. ([#606](https://github.com/diffplug/spotless/pull/606))
  * This removes the dependency to the no-longer-maintained Linux/Windows/macOs variants of J2V8.
  * This enables spotless to use the latest `prettier` versions (instead of being stuck at prettier version <= `1.19.0`)
  * Bumped default versions, prettier `1.16.4` -> `2.0.5`, tslint `5.12.1` -> `6.1.2`
* Our main branch is now called `main`. ([#613](https://github.com/diffplug/spotless/pull/613))

## [1.34.0] - 2020-06-05
### Added
* `LicenseHeaderStep.setLicenseHeaderYearsFromGitHistory`, which does an expensive search through git history to determine the oldest and newest commits for each file, and uses that to determine license header years. ([#604](https://github.com/diffplug/spotless/pull/604))

## [1.33.1] - 2020-06-04
* We are now running CI on windows. ([#596](https://github.com/diffplug/spotless/pull/596))
* We are now dogfooding `ratchetFrom` and `licenseHeader` with a `$YEAR` token to ensure that Spotless copyright headers stay up-to-date without adding noise to file history. ([#595](https://github.com/diffplug/spotless/pull/595))
* Added `LineEnding.nativeIsWin()`, `FileSignature.pathNativeToUnix()`, and `FileSignature.pathUnixToNative()`, along with many API-invisible fixes and cleanup. ([#592](https://github.com/diffplug/spotless/pull/592))

## [1.33.0] - 2020-06-03
### Added
* `LicenseHeaderStep` now has an `updateYearWithLatest` parameter which can update copyright headers to today's date. ([#593](https://github.com/diffplug/spotless/pull/593))
  * Parsing of existing years from headers is now more lenient.
  * The `LicenseHeaderStep` constructor is now public, which allows capturing its state lazily, which is helpful for setting defaults based on `ratchetFrom`.

## [1.32.0] - 2020-06-01
### Added
* `NodeJsGlobal.setSharedLibFolder` allows to set the location of nodejs shared libs. ([#586](https://github.com/diffplug/spotless/pull/586))
* `PaddedCell.isClean()` returns the instance of `PaddedCell.DirtyState` which represents clean. ([#590](https://github.com/diffplug/spotless/pull/590))
### Fixed
* Previously, the nodejs-based steps would throw `UnsatisfiedLinkError` if they were ever used from more than one classloader.  Now they can be used from any number of classloaders (important for gradle build daemon). ([#586](https://github.com/diffplug/spotless/pull/586))

## [1.31.0] - 2020-05-21
### Added
* `PaddedCell.calculateDirtyState` is now defensive about misconfigured character encoding. ([#575](https://github.com/diffplug/spotless/pull/575))

## [1.30.1] - 2020-05-17
### Fixed
* `PaddedCell.DirtyState::writeCanonicalTo(File)` can now create a new file if necessary (previously required to overwrite an existing file) ([#576](https://github.com/diffplug/spotless/pull/576)).

## [1.30.0] - 2020-05-11
### Added
* `PaddedCell.calculateDirtyState(Formatter, File, byte[])` to allow IDE integrations to send dirty editor buffers.

## [1.29.0] - 2020-05-05
### Added
* Support for google-java-format 1.8 (including test infrastructure for Java 11). ([#562](https://github.com/diffplug/spotless/issues/562))
* Improved PaddedCell such that it is as performant as non-padded cell - no reason not to have it always enabled.  Deprecated all of `PaddedCellBulk`. ([#561](https://github.com/diffplug/spotless/pull/561))
* Support for ktfmt 0.13 ([#569](https://github.com/diffplug/spotless/pull/569))
### Changed
* Updated a bunch of dependencies, most notably: ([#564](https://github.com/diffplug/spotless/pull/564))
  * jgit `5.5.0.201909110433-r` -> `5.7.0.202003110725-r`
  * gradle `6.2.2` -> `6.3`
  * spotbugs gradle plugin `2.0.0` -> `4.0.8`

## [1.28.1] - 2020-04-02
### Fixed
* Javadoc for the `ext/eclipse-*` projects.
* Replace the deprecated `compile` with `implementation` for the `ext/eclipse-*` projects.

## [1.28.0] - 2020-03-20
### Added
* Enable IntelliJ-compatible token `$today.year` for specifying the year in license header files. ([#542](https://github.com/diffplug/spotless/pull/542))
### Fixed
* Eclipse-WTP formatter (web tools platform, not java) could encounter errors in parallel multiproject builds [#492](https://github.com/diffplug/spotless/issues/492). Fixed for Eclipse-WTP formatter Eclipse version 4.13.0 (default version).
### Build
* All `CHANGES.md` are now in keepachangelog format. ([#507](https://github.com/diffplug/spotless/pull/507))
* We now use [javadoc.io](https://javadoc.io/) instead of github pages. ([#508](https://github.com/diffplug/spotless/pull/508))
* We no longer publish `-SNAPSHOT` for every build to `main`, since we have good [JitPack integration](https://github.com/diffplug/spotless/blob/main/CONTRIBUTING.md#gradle---any-commit-in-a-public-github-repo-this-one-or-any-fork). ([#508](https://github.com/diffplug/spotless/pull/508))
* Improved how we use Spotless on itself. ([#509](https://github.com/diffplug/spotless/pull/509))
* Fix build warnings when building on Gradle 6+, bump build gradle to 6.2.2, and fix javadoc links. ([#536](https://github.com/diffplug/spotless/pull/536))

## [1.27.0] - 2020-01-01
* Ignored `KtLintStepTest`, because [gradle/gradle#11752](https://github.com/gradle/gradle/issues/11752) is causing too many CI failures. ([#499](https://github.com/diffplug/spotless/pull/499))
    * Also fixed a minor problem in TestProvisioner.
* If you set the environment variable `SPOTLESS_EXCLUDE_MAVEN=true` then the maven plugin will be excluded from the build. ([#502](https://github.com/diffplug/spotless/pull/502))
    * We have set this in JitPack, as a workaround for [jitpack/jitpack.io#4112](https://github.com/jitpack/jitpack.io/issues/4112)
* Deprecated `SpotlessCache.clear()` in favor of the new `SpotlessCache.clearOnce(Object key)`. ([#501](https://github.com/diffplug/spotless/issues/#501))

## [1.26.1] - 2019-11-27
* Revert the change in console display of errors from 1.26.0 ([#485](https://github.com/diffplug/spotless/pull/485)) because [of these problems](https://github.com/diffplug/spotless/pull/485#issuecomment-552925932).
* Bugfix: Fix NPE in EclipseXmlFormatterStepImpl ([#489](https://github.com/diffplug/spotless/pull/489))

## [1.26.0] - 2019-11-11
* Fix project URLs in poms. ([#478](https://github.com/diffplug/spotless/pull/478))
* Fix `ImportSorter` crashing with empty files. ([#474](https://github.com/diffplug/spotless/pull/474))
    * Fixes [#305](https://github.com/diffplug/spotless/issues/305) StringIndexOutOfBoundsException for empty Groovy file when performing importOrder
* Bugfix: CDT version `4.12.0` now properly uses `9.8`, whereas before it used `9.7`. ([#482](https://github.com/diffplug/spotless/pull/482#discussion_r341380884))
* Add support for Eclipse 4.13 and all related formatters (JDT, CDT, WTP, and Groovy). ([#480](https://github.com/diffplug/spotless/issues/480))
* Bump default version of KtLint from `0.34.2` to `0.35.0`. ([#473](https://github.com/diffplug/spotless/issues/473))
* Several improvements to the console display of formatting errors. ([#465](https://github.com/diffplug/spotless/pull/465))
    * Visualize \r and \n as ␍ and ␊ when possible ([#465](https://github.com/diffplug/spotless/pull/465))
    * Make end-of-lines visible when file contains whitespace and end-of-line issues at the same time ([#465](https://github.com/diffplug/spotless/pull/465))
    * Print actual diff line instead of "1 more lines that didn't fit" ([#467](https://github.com/diffplug/spotless/issues/467))
* Automatically configure import order for IntelliJ IDEA with `.editorconfig` ([#486](https://github.com/diffplug/spotless/issues/486))

## [1.25.0] - 2019-10-06

* Add support for ktlint `0.34+`, and bump default version from `0.32.0` to `0.34.2`. ([#469](https://github.com/diffplug/spotless/pull/469))

## [1.24.3] - 2019-09-23
* Update jgit from `5.3.2.201906051522-r` to `5.5.0.201909110433-r`. ([#445](https://github.com/diffplug/spotless/pull/445))
  * Fixes [#410](https://github.com/diffplug/spotless/issues/410) AccessDeniedException in MinGW/ GitBash.
  * Also fixes occasional [hang on NFS due to filesystem timers](https://github.com/diffplug/spotless/pull/407#issuecomment-514824364).
* Eclipse-based formatters used to leave temporary files around ([#447](https://github.com/diffplug/spotless/issues/447)). This is now fixed, but only for eclipse 4.12+, no back-port to older Eclipse formatter versions is planned. ([#451](https://github.com/diffplug/spotless/issues/451))
* `PaddedCellBulk` had a bug where badly-formatted files with well-behaving formatters were being:
    - correctly formatted by "apply"
    - but incorrectly marked as good by "check"
    - this led to "check" says all good, but then "apply" still causes format (https://github.com/diffplug/spotless/issues/453)
    - combined with up-to-date checking, could lead to even more confusing results (https://github.com/diffplug/spotless/issues/338)
    - only affects the gradle plugin, since that was the only plugin to use this feature
* Minor change to `TestProvisioner`, which should fix the cache-breaking issues, allowing us to speed-up the CI builds a bit.
* Bumped `scalafmt` default version from `1.1.0` to `2.0.1`, since there are [bugs](https://github.com/diffplug/spotless/issues/454) in the old default ([#458](https://github.com/diffplug/spotless/pull/458)).

## [1.24.1] - 2019-08-12
* Fixes class loading issue with Java 9+ ([#426](https://github.com/diffplug/spotless/pull/426)).

## [1.24.0] - 2019-07-29
* Updated default eclipse-wtp from 4.8.0 to 4.12.0 ([#423](https://github.com/diffplug/spotless/pull/423)).
* Updated default eclipse-groovy from 4.10 to 4.12.0 ([#423](https://github.com/diffplug/spotless/pull/423)).
* Updated default eclipse-jdt from 4.11.0 to 4.12.0 ([#423](https://github.com/diffplug/spotless/pull/423)).
* Updated default eclipse-cdt from 4.11.0 to 4.12.0 ([#423](https://github.com/diffplug/spotless/pull/423)).
    * **KNOWN BUG - accidentally published CDT 9.7 rather than 9.8 - fixed in 1.26.0**
* Added new maven coordinates for scalafmt 2.0.0+, maintains backwards compatability ([#415](https://github.com/diffplug/spotless/issues/415))

## [1.23.1] - 2019-06-17
* Fixes incorrect M2 cache directory path handling of Eclipse based formatters ([#401](https://github.com/diffplug/spotless/issues/401))
* Update jgit from `4.9.0.201710071750-r` to `5.3.2.201906051522-r` because gradle project is sometimes broken by `apache httpcomponents` in transitive dependency. ([#407](https://github.com/diffplug/spotless/pull/407))

## [1.23.0] - 2019-04-24
* Updated default ktlint from 0.21.0 to 0.32.0, and Maven coords to com.pinterest ([#394](https://github.com/diffplug/spotless/pull/394))

## [1.22.0] - 2019-04-15
* Updated default eclipse-cdt from 4.7.3a to 4.11.0 ([#390](https://github.com/diffplug/spotless/pull/390)).

## [1.21.1] - 2019-03-29
* Fixes incorrect plugin and pom metadata in `1.21.0` ([#388](https://github.com/diffplug/spotless/issues/388)).

## [1.21.0] - 2019-03-28
* We now use a remote build cache to speed up CI builds.  Reduced build time from ~13 minutes to as low as ~3 minutes, dependending on how deep the change is ([#380](https://github.com/diffplug/spotless/pull/380)).
* Updated default eclipse-wtp from 4.7.3b to 4.8.0 ([#382](https://github.com/diffplug/spotless/pull/382)).
* Updated default eclipse-groovy from 4.8.1 to 4.10.0 ([#382](https://github.com/diffplug/spotless/pull/382)).
* Updated default eclipse-jdt from 4.10.0 to 4.11.0 ([#384](https://github.com/diffplug/spotless/pull/384)).

## [1.20.0] - 2019-03-11
* Made npm package versions of [`prettier`](https://prettier.io/) and [`tsfmt`](https://github.com/vvakame/typescript-formatter) (and its internal packages) configurable. ([#363](https://github.com/diffplug/spotless/pull/363))
  * Updated default npm package version of `prettier` from 1.13.4 to 1.16.4
  * Updated default npm package version of internally used typescript package from 2.9.2 to 3.3.3 and tslint package from 5.1.0 to 5.12.0 (both used by `tsfmt`)
* Updated default eclipse-wtp from 4.7.3a to 4.7.3b ([#371](https://github.com/diffplug/spotless/pull/371)).
* Configured `build-scan` plugin in build ([#356](https://github.com/diffplug/spotless/pull/356)).
  * Runs on every CI build automatically.
  * Users need to opt-in on their local machine.
* Default behavior of XML formatter changed to ignore external URIs ([#369](https://github.com/diffplug/spotless/issues/369)).
  * **WARNING RESOLVED: By default, xml formatter no longer downloads external entities. You can opt-in to resolve external entities by setting resolveExternalURI to true. However, if you do opt-in, be sure that all external entities are referenced over https and not http, or you may be vulnerable to XXE attacks.**

## [1.19.0] - 2019-03-11
**WARNING: xml formatter in this version may be vulnerable to XXE attacks, fixed in 1.20.0 (see [#358](https://github.com/diffplug/spotless/issues/358)).**

* Security fix: Updated groovy, c/c++, and eclipse WTP formatters so that they download their source jars securely using `https` rather than `http` ([#360](https://github.com/diffplug/spotless/issues/360)).
* Updated default eclipse-jdt from 4.9.0 to 4.10.0 ([#368](https://github.com/diffplug/spotless/pull/368))

## [1.18.0] - 2019-02-11
**WARNING: xml formatter in this version may be vulnerable to XXE attacks, fixed in 1.20.0 (see [#358](https://github.com/diffplug/spotless/issues/358)).**

* CSS and XML extensions are discontinued ([#325](https://github.com/diffplug/spotless/pull/325)).
* Provided features with access to SLF4J interface of build tools. ([#236](https://github.com/diffplug/spotless/issues/236))
* Updated default google-java-format from 1.5 to 1.7 ([#335](https://github.com/diffplug/spotless/issues/335)).
* `ImportOrderStep.createFromFile` is now lazy ([#218](https://github.com/diffplug/spotless/issues/218)).

## [1.17.0] - 2018-10-30
**WARNING: xml formatter in this version may be vulnerable to XXE attacks, fixed in 1.20.0 (see [#358](https://github.com/diffplug/spotless/issues/358)).**

* Updated default eclipse-jdt from 4.7.3a to 4.9.0 ([#316](https://github.com/diffplug/spotless/pull/316)). New version addresses enum-tab formatting bug in 4.8 ([#314](https://github.com/diffplug/spotless/issues/314)).

## [1.16.0] - 2018-10-30
**WARNING: xml formatter in this version may be vulnerable to XXE attacks, fixed in 1.20.0 (see [#358](https://github.com/diffplug/spotless/issues/358)).**

* Minor support for plugin-gradle and plugin-maven CSS plugins ([#311](https://github.com/diffplug/spotless/pull/311)).

## [1.15.0] - 2018-09-23
**WARNING: xml formatter in this version may be vulnerable to XXE attacks, fixed in 1.20.0 (see [#358](https://github.com/diffplug/spotless/issues/358)).**

* Added C/C++ support ([#232](https://github.com/diffplug/spotless/issues/232)).
* Integrated Eclipse CDT formatter ([#274](https://github.com/diffplug/spotless/pull/274))
* Extended dependency provisioner to exclude transitives on request ([#297](https://github.com/diffplug/spotless/pull/297)).This prevents unnecessary downloads of unused transitive dependencies for Eclipse based formatter steps.
* Updated default groovy-eclipse from 4.8.0 to 4.8.1 ([#288](https://github.com/diffplug/spotless/pull/288)). New version is based on [Groovy-Eclipse 3.0.0](https://github.com/groovy/groovy-eclipse/wiki/3.0.0-Release-Notes).
* Integrated Eclipse WTP formatter ([#290](https://github.com/diffplug/spotless/pull/290))
* Updated JSR305 annotation from 3.0.0 to 3.0.2 ([#274](https://github.com/diffplug/spotless/pull/274))
* Migrated from FindBugs annotations 3.0.0 to SpotBugs annotations 3.1.6 ([#274](https://github.com/diffplug/spotless/pull/274))
* `Formatter` now implements `AutoCloseable`.  This means that users of `Formatter` are expected to use the try-with-resources pattern.  The reason for this change is so that `FormatterFunc.Closeable` actually works. ([#284](https://github.com/diffplug/spotless/pull/284))* Added [`prettier`](https://prettier.io/) and [`tsfmt`](https://github.com/vvakame/typescript-formatter) support, as well as general infrastructure for calling `nodeJS` code using `j2v8` ([#283](https://github.com/diffplug/spotless/pull/283)).

## [1.14.0] - 2018-07-24
* Updated default groovy-eclipse from 4.6.3 to 4.8.0 ([#244](https://github.com/diffplug/spotless/pull/244)). New version allows to ignore internal formatter errors/warnings.
* Updated default eclipse-jdt from 4.7.2 to 4.8.0 ([#239](https://github.com/diffplug/spotless/pull/239)). New version fixes a bug preventing Java code formatting within JavaDoc comments ([#191](https://github.com/diffplug/spotless/issues/191)).
* Eclipse formatter versions decoupled from Spotless formatter step implementations to allow independent updates of maven-based Eclipse dependencies. ([#253](https://github.com/diffplug/spotless/pull/253))
* Use guaranteed binary and source compatibility between releases of Scalafmt. ([#260](https://github.com/diffplug/spotless/pull/260))

## [1.13.0] - 2018-06-01
* Add line and column numbers to ktlint errors. ([#251](https://github.com/diffplug/spotless/pull/251))

## [1.12.0] - 2018-05-14
* Fixed a bug in `LicenseHeaderStep` which caused an exception with some malformed date-aware licenses. ([#222](https://github.com/diffplug/spotless/pull/222))
* Updated default ktlint from 0.14.0 to 0.21.0
* Add ability to pass custom options to ktlint in gradle plugin. See plugin-gradle/README for details.

## [1.11.0] - 2018-02-26
* Added default indentation of `4` to `IndentStep`. ([#209](https://github.com/diffplug/spotless/pull/209))

## [1.10.0] - 2018-02-15
* LicenseHeaderStep now supports customizing the year range separator in copyright notices. ([#199](https://github.com/diffplug/spotless/pull/199))
* Breaking change to testlib - removed `ResourceHarness.write` and added `ResourceHarness.[set/assert]File` for easier-to-read tests. ([#203](https://github.com/diffplug/spotless/pull/203))

## [1.9.0] - 2018-02-05
* Updated default ktlint from 0.6.1 to 0.14.0
* Updated default google-java-format from 1.3 to 1.5
* Updated default eclipse-jdt from 4.7.1 to 4.7.2
* Added a configuration option to `googleJavaFormat` to switch the formatter style ([#193](https://github.com/diffplug/spotless/pull/193))

## [1.8.0] - 2018-01-02
* LicenseHeaderStep now supports time-aware copyright notices in license headers. ([#179](https://github.com/diffplug/spotless/pull/179), thanks to @baptistemesta)

## [1.7.0] - 2018-12-02
* Updated default eclipse-jdt version to `4.7.1` from `4.6.3`.
* Updated jgit from `4.5.0.201609210915-r` to `4.9.0.201710071750-r`.
* Updated concurrent-trees from `2.6.0` to `2.6.1` (performance improvement).
* Added `dbeaverSql` formatter step, for formatting sql scripts. ([#166](https://github.com/diffplug/spotless/pull/166))
  + Many thanks to [Baptiste Mesta](https://github.com/baptistemesta) for porting to Spotless.
  + Many thanks to [DBeaver](https://dbeaver.jkiss.org/) and the [DBeaver contributors](https://github.com/serge-rider/dbeaver/graphs/contributors) for building the implementation.

## [1.6.0] - 2017-09-29
* Added `public static boolean PaddedCell::applyAnyChanged(Formatter formatter, File file)`.

## [1.5.1] - 2017-08-14
* Added `KtLintStep.createForScript`.

## [1.5.0] - 2017-08-13
* Deprecated `ImportOrderStep.createFromOrder(List<String>` in favor of `(String...`.

## [1.4.1] - 2017-07-11
* Default eclipse version for `EclipseFormatterStep` bumped to `4.6.3` from `4.6.1`. ([#116](https://github.com/diffplug/spotless/issues/116))
* Default scalafmt version for `ScalaFmtStep` bumped to `1.1.0` from `0.5.7` ([#124](https://github.com/diffplug/spotless/pull/124))
  + Also added support for the API change to scalafmt introduced in `0.7.0-RC1`

## [1.4.0] - 2017-05-21
* `ImportOrderStep` can now handle multi-line comments and misplaced imports.
  + Especially helpful for Groovy and Gradle files.

## [1.3.2] - 2017-05-03
* Fixed a bug in `PaddedCellBulk.check()` which caused a `check` to fail even after an `apply` for cases which caused CYCLE.

## [1.3.0] - 2017-04-11
* Added support for Groovy via [greclipse](https://github.com/groovy/groovy-eclipse).
* When a JarState resolution failed, it threw a Gradle-specific error message. That message has been moved out of `lib` and into `plugin-gradle` where it belongs.

## [1.2.0] - 2017-04-03
* Deprecated `FileSignature.from` in favor of `FileSignature.signAsSet` and the new `FileSignature.signAsList`.
* Added a `FormatterProperties` class which loads `.properties` files and eclipse-style `.xml` files.
* `SerializableFileFilter.skipFilesNamed` can now skip multiple file names.
* Update default KtLint from 0.3.1 to 0.6.1.
  + This means we no longer look for rules in the typo package `com.gihub.shyiko`, now only in `com.github.shyiko` (note the `t`).

## [1.1.0] - 2017-02-27
* Added support for Scala via [scalafmt](https://github.com/olafurpg/scalafmt).
* Added support for Kotlin via [ktlint](https://github.com/pinterest/ktlint).
* Better error messages for JarState.
* Improved test harnessing.
* Formatter now has pluggable exception policies,

## [1.0.0] - 2017-01-09
* Initial release!<|MERGE_RESOLUTION|>--- conflicted
+++ resolved
@@ -10,13 +10,9 @@
 We adhere to the [keepachangelog](https://keepachangelog.com/en/1.0.0/) format (starting after version `1.27.0`).
 
 ## [Unreleased]
-
-<<<<<<< HEAD
-* * Support Rome as a formatter for JavaScript and TypeScript code. Adds a new `rome` step to `javascript` and `typescript` formatter configurations. https://github.com/diffplug/spotless/pull/1663
-=======
 ### Added
 * `Jvm.Support` now accepts `-SNAPSHOT` versions, treated as the non`-SNAPSHOT`. ([#1583](https://github.com/diffplug/spotless/issues/1583))
->>>>>>> 3d528f00
+* Support Rome as a formatter for JavaScript and TypeScript code. Adds a new `rome` step to `javascript` and `typescript` formatter configurations. https://github.com/diffplug/spotless/pull/1663
 
 ## [2.38.0] - 2023-04-06
 ### Added
