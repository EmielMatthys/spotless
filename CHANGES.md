# spotless-lib and spotless-lib-extra releases

If you are a Spotless user (as opposed to developer), then you are probably looking for:

- [plugin-gradle/CHANGES.md](plugin-gradle/CHANGES.md)
- [plugin-maven/CHANGES.md](plugin-maven/CHANGES.md)

This document is intended for Spotless developers.

We adhere to the [keepachangelog](https://keepachangelog.com/en/1.0.0/) format (starting after version `1.27.0`).

## [Unreleased]

## [2.38.0] - 2023-04-06
### Added
* Support configuration of mirrors for P2 repositories in `EquoBasedStepBuilder` ([#1629](https://github.com/diffplug/spotless/issues/1629)).
* The `style` option in Palantir Java Format ([#1654](https://github.com/diffplug/spotless/pull/1654)).
* Added formatter for Gherkin feature files ([#1649](https://github.com/diffplug/spotless/issues/1649)).
### Changes
* **POTENTIALLY BREAKING** Converted `googleJavaFormat` to a compile-only dependency and drop support for versions &lt; `1.8`. ([#1630](https://github.com/diffplug/spotless/pull/1630))
* Bump default `cleanthat` version to latest `2.6` -> `2.13`. ([#1589](https://github.com/diffplug/spotless/pull/1589) and [#1661](https://github.com/diffplug/spotless/pull/1661))
* Bump default `diktat` version `1.2.4.2` -> `1.2.5`. ([#1631](https://github.com/diffplug/spotless/pull/1631))
* Bump default `flexmark` version `0.62.2` -> `0.64.0`. ([#1302](https://github.com/diffplug/spotless/pull/1302))
* Bump default `googleJavaFormat` version `1.15.0` -> `1.16.0`. ([#1630](https://github.com/diffplug/spotless/pull/1630))
<<<<<<< HEAD
* Support Rome as a formatter for JavaScript and TypeScript code. Adds a new `rome` step to `javascript` and `typescript` formatter configurations. https://github.com/diffplug/spotless/pull/1663
=======
* Bump default `scalafmt` version `3.7.1` -> `3.7.3`. ([#1584](https://github.com/diffplug/spotless/pull/1584))
* Bump default Eclipse formatters for the 2023-03 release. ([#1662](https://github.com/diffplug/spotless/pull/1662))
  * JDT and GrEclipse `4.26` -> `4.27`
    * Improve GrEclipse error reporting. ([#1660](https://github.com/diffplug/spotless/pull/1660))
  * CDT `11.0` -> `11.1`
>>>>>>> aee54d0f

## [2.37.0] - 2023-03-13
### Added
* You can now put the filename into a license header template with `$FILE`. ([#1605](https://github.com/diffplug/spotless/pull/1605) fixes [#1147](https://github.com/diffplug/spotless/issues/1147))
### Changes
* We are now opting in to Gradle's new stable configuration cache. ([#1591](https://github.com/diffplug/spotless/pull/1591))
* Adopt [Equo Solstice OSGi and p2 shim](https://github.com/equodev/equo-ide/tree/main/solstice) to update all Eclipse-based plugins. ([#1524](https://github.com/diffplug/spotless/pull/1524))
  * Eclipse JDT now supports `4.9` through `4.26`. Also we now recommend dropping the last `.0`, e.g. `4.26` instead of `4.26.0`, you'll get warnings to help you switch.
  * Eclipse Groovy now supports `4.18` through `4.26`. Also we now recommend dropping the last `.0`, e.g. `4.26` instead of `4.26.0`, you'll get warnings to help you switch.
  * Eclipse CDT now supports `10.6` through `11.0`.
  * Eclipse WTP is still WIP at [#1622](https://github.com/diffplug/spotless/pull/1622).

## [2.36.0] - 2023-02-27
### Added
* `gradlew equoIde` opens a repeatable clean Spotless dev environment. ([#1523](https://github.com/diffplug/spotless/pull/1523))
* `cleanthat` added `includeDraft` option, to include draft mutators from composite mutators. ([#1574](https://github.com/diffplug/spotless/pull/1574))
* `npm`-based formatters now support caching of `node_modules` directory ([#1590](https://github.com/diffplug/spotless/pull/1590))
### Fixed
* `JacksonJsonFormatterFunc` handles json files with an Array as root. ([#1585](https://github.com/diffplug/spotless/pull/1585))
### Changes
* Bump default `cleanthat` version to latest `2.1` -> `2.6` ([#1569](https://github.com/diffplug/spotless/pull/1569) and [#1574](https://github.com/diffplug/spotless/pull/1574))
* Reduce logging-noise created by `npm`-based formatters ([#1590](https://github.com/diffplug/spotless/pull/1590) fixes [#1582](https://github.com/diffplug/spotless/issues/1582))

## [2.35.0] - 2023-02-10
### Added
* CleanThat Java Refactorer. ([#1560](https://github.com/diffplug/spotless/pull/1560))
* Introduce `LazyArgLogger` to allow for lazy evaluation of log messages in slf4j logging. ([#1565](https://github.com/diffplug/spotless/pull/1565))
### Fixed
* Allow multiple instances of the same npm-based formatter to be used by separating their `node_modules` directories. ([#1565](https://github.com/diffplug/spotless/pull/1565))
* `ktfmt` default style uses correct continuation indent. ([#1562](https://github.com/diffplug/spotless/pull/1562))
### Changes
* Bump default `ktfmt` version to latest `0.42` -> `0.43` ([#1561](https://github.com/diffplug/spotless/pull/1561))
* Bump default `jackson` version to latest `2.14.1` -> `2.14.2` ([#1536](https://github.com/diffplug/spotless/pull/1536))

## [2.34.1] - 2023-02-05
### Changes
* **POTENTIALLY BREAKING** Bump bytecode from Java 8 to 11 ([#1530](https://github.com/diffplug/spotless/pull/1530) part 2 of [#1337](https://github.com/diffplug/spotless/issues/1337))
### Fixed
* **POTENTIALLY BREAKING** `sortByKeys` for JSON formatting now takes into account objects inside arrays ([#1546](https://github.com/diffplug/spotless/pull/1546))
* `freshmark` fixed on java 15+ ([#1304](https://github.com/diffplug/spotless/pull/1304) fixes [#803](https://github.com/diffplug/spotless/issues/803))

## [2.34.0] - 2023-01-26
### Added
* `Formatter` now has a field `public static final File NO_FILE_SENTINEL` which can be used to pass string content to a Formatter or FormatterStep when there is no actual File to format. ([#1525](https://github.com/diffplug/spotless/pull/1525))

## [2.33.0] - 2023-01-26
### Added
* `ProcessRunner` has added some convenience methods so it can be used for maven testing. ([#1496](https://github.com/diffplug/spotless/pull/1496))
* `ProcessRunner` allows to limit captured output to a certain number of bytes. ([#1511](https://github.com/diffplug/spotless/pull/1511))
* `ProcessRunner` is now capable of handling long-running tasks where waiting for exit is delegated to the caller. ([#1511](https://github.com/diffplug/spotless/pull/1511))
* Allow to specify node executable for node-based formatters using `nodeExecutable` parameter ([#1500](https://github.com/diffplug/spotless/pull/1500))
### Fixed
* The default list of type annotations used by `formatAnnotations` has had 8 more annotations from the Checker Framework added [#1494](https://github.com/diffplug/spotless/pull/1494)
### Changes
* **POTENTIALLY BREAKING** Bump minimum JRE from 8 to 11, next release likely to bump bytecode to Java 11 ([#1514](https://github.com/diffplug/spotless/pull/1514) part 1 of [#1337](https://github.com/diffplug/spotless/issues/1337))
* Rename `YamlJacksonStep` into `JacksonYamlStep` while normalizing Jackson usage ([#1492](https://github.com/diffplug/spotless/pull/1492))
* Convert `gson` integration to use a compile-only source set ([#1510](https://github.com/diffplug/spotless/pull/1510)).
* ** POTENTIALLY BREAKING** Removed support for KtLint 0.3x and 0.45.2 ([#1475](https://github.com/diffplug/spotless/pull/1475))
  * `KtLint` does not maintain a stable API - before this PR, we supported every breaking change in the API since 2019.
  * From now on, we will support no more than 2 breaking changes at a time.
* NpmFormatterStepStateBase delays `npm install` call until the formatter is first used. This enables better integration
  with `gradle-node-plugin`. ([#1522](https://github.com/diffplug/spotless/pull/1522))
* Bump default `ktlint` version to latest `0.48.1` -> `0.48.2` ([#1529](https://github.com/diffplug/spotless/pull/1529))
* Bump default `scalafmt` version to latest `3.6.1` -> `3.7.1` ([#1529](https://github.com/diffplug/spotless/pull/1529))

## [2.32.0] - 2023-01-13
### Added
* Add option `editorConfigFile` for `ktLint` [#142](https://github.com/diffplug/spotless/issues/142)
  * **POTENTIALLY BREAKING** `ktlint` step now modifies license headers. Make sure to put `licenseHeader` *after* `ktlint`.
* Added `skipLinesMatching` option to `licenseHeader` to support formats where license header cannot be immediately added to the top of the file (e.g. xml, sh). ([#1441](https://github.com/diffplug/spotless/pull/1441)).
* Add YAML support through Jackson ([#1478](https://github.com/diffplug/spotless/pull/1478))
* Added support for npm-based [ESLint](https://eslint.org/)-formatter for javascript and typescript ([#1453](https://github.com/diffplug/spotless/pull/1453))
* Better suggested messages when user's default is set by JVM limitation. ([#995](https://github.com/diffplug/spotless/pull/995))
### Fixed
* Support `ktlint` 0.48+ new rule disabling syntax ([#1456](https://github.com/diffplug/spotless/pull/1456)) fixes ([#1444](https://github.com/diffplug/spotless/issues/1444))
* Fix subgroups leading catch all matcher.
### Changes
* Bump default version for `prettier` from `2.0.5` to `2.8.1` ([#1453](https://github.com/diffplug/spotless/pull/1453))
* Bump the dev version of Gradle from `7.5.1` to `7.6` ([#1409](https://github.com/diffplug/spotless/pull/1409))
  * We also removed the no-longer-required dependency `org.codehaus.groovy:groovy-xml`
* Breaking changes to Spotless' internal testing infrastructure `testlib` ([#1443](https://github.com/diffplug/spotless/pull/1443))
  * `ResourceHarness` no longer has any duplicated functionality which was also present in `StepHarness`
  * `StepHarness` now operates on `Formatter` rather than a `FormatterStep`
  * `StepHarnessWithFile` now takes a `ResourceHarness` in its constructor to handle the file manipulation parts
  * Standardized that we test exception *messages*, not types, which will ease the transition to linting later on
  * Bump default `ktlint` version to latest `0.47.1` -> `0.48.1` ([#1456](https://github.com/diffplug/spotless/pull/1456))
* Switch our publishing infrastructure from CircleCI to GitHub Actions ([#1462](https://github.com/diffplug/spotless/pull/1462)).
  * Help wanted for moving our tests too ([#1472](https://github.com/diffplug/spotless/issues/1472))

## [2.31.1] - 2023-01-02
### Fixed
* Improve memory usage when using git ratchet ([#1426](https://github.com/diffplug/spotless/pull/1426))
* Support `ktlint` 0.48+ ([#1432](https://github.com/diffplug/spotless/pull/1432)) fixes ([#1430](https://github.com/diffplug/spotless/issues/1430))
### Changes
* Bump default `ktlint` version to latest `0.47.1` -> `0.48.0` ([#1432](https://github.com/diffplug/spotless/pull/1432))
* Bump default `ktfmt` version to latest `0.41` -> `0.42` ([#1421](https://github.com/diffplug/spotless/pull/1421))

## [2.31.0] - 2022-11-24
### Added
* `importOrder` now support groups of imports without blank lines ([#1401](https://github.com/diffplug/spotless/pull/1401))
### Fixed
* Don't treat `@Value` as a type annotation [#1367](https://github.com/diffplug/spotless/pull/1367)
* Support `ktlint_disabled_rules` in `ktlint` 0.47.x [#1378](https://github.com/diffplug/spotless/pull/1378)
* Share git repositories across projects when using ratchet ([#1426](https://github.com/diffplug/spotless/pull/1426))
### Changes
* Bump default `ktfmt` version to latest `0.40` -> `0.41` ([#1340](https://github.com/diffplug/spotless/pull/1340))
* Bump default `scalafmt` version to latest `3.5.9` -> `3.6.1` ([#1373](https://github.com/diffplug/spotless/pull/1373))
* Bump default `diktat` version to latest `1.2.3` -> `1.2.4.2` ([#1393](https://github.com/diffplug/spotless/pull/1393))
* Bump default `palantir-java-format` version to latest `2.10` -> `2.28` ([#1393](https://github.com/diffplug/spotless/pull/1393))

## [2.30.0] - 2022-09-14
### Added
* `formatAnnotations()` step to correct formatting of Java type annotations.  It puts type annotations on the same line as the type that they qualify.  Run it after a Java formatting step, such as `googleJavaFormat()`. ([#1275](https://github.com/diffplug/spotless/pull/1275))
### Changes
* Bump default `ktfmt` version to latest `0.39` -> `0.40` ([#1312](https://github.com/diffplug/spotless/pull/1312))
* Bump default `ktlint` version to latest `0.46.1` -> `0.47.1` ([#1303](https://github.com/diffplug/spotless/pull/1303))
  * Also restored support for older versions of ktlint back to `0.31.0`

## [2.29.0] - 2022-08-23
### Added
* `scalafmt` integration now has a configuration option `majorScalaVersion` that allows you to configure the Scala version that gets resolved from the maven artifact ([#1283](https://github.com/diffplug/spotless/pull/1283))
  * Converted `scalafmt` integration to use a compile-only source set (fixes [#524](https://github.com/diffplug/spotless/issues/524))
### Changes
* Add the `ktlint` rule in error messages when `ktlint` fails to apply a fix ([#1279](https://github.com/diffplug/spotless/pull/1279))
* Bump default `scalafmt` to latest `3.0.8` -> `3.5.9` (removed support for pre-`3.0.0`) ([#1283](https://github.com/diffplug/spotless/pull/1283))

## [2.28.1] - 2022-08-10
### Fixed
* Fix Clang not knowing the filename and changing the format ([#1268](https://github.com/diffplug/spotless/pull/1268) fixes [#1267](https://github.com/diffplug/spotless/issues/1267)).
### Changes
* Bump default `diktat` version to latest `1.2.1` -> `1.2.3` ([#1266](https://github.com/diffplug/spotless/pull/1266))

## [2.28.0] - 2022-07-28
### Added
* Clang and Black no longer break the build when the binary is unavailable, if they will not be run during that build ([#1257](https://github.com/diffplug/spotless/pull/1257)).
* License header support for Kotlin files without `package` or `@file` but do at least have `import` ([#1263](https://github.com/diffplug/spotless/pull/1263)).

## [2.27.0] - 2022-06-30
### Added
* Support for `MAC_CLASSIC` (`\r`) line ending ([#1243](https://github.com/diffplug/spotless/pull/1243) fixes [#1196](https://github.com/diffplug/spotless/issues/1196))
### Changes
* Bump default `ktlint` version to latest `0.45.2` -> `0.46.1` ([#1239](https://github.com/diffplug/spotless/issues/1239))
  * Minimum supported version also bumped to `0.46.0` (we have abandoned strong backward compatibility for `ktlint`, from here on out Spotless will only support the most-recent breaking change).
* Bump default `diktat` version to latest `1.1.0` -> `1.2.1` ([#1246](https://github.com/diffplug/spotless/pull/1246))
  * Minimum supported version also bumped to `1.2.1` (diktat is based on ktlint and has the same backward compatibility issues).
* Bump default `ktfmt` version to latest `0.37` -> `0.39` ([#1240](https://github.com/diffplug/spotless/pull/1240))

## [2.26.2] - 2022-06-11
### Fixed
* `PalantirJavaFormatStep` no longer needs the `--add-exports` calls in the `org.gradle.jvmargs` property in `gradle.properties`. ([#1233](https://github.com/diffplug/spotless/pull/1233))

## [2.26.1] - 2022-06-10
### Fixed
* (Second try) `googleJavaFormat` and `removeUnusedImports` works on JDK16+ without jvm args workaround. ([#1228](https://github.com/diffplug/spotless/pull/1228))

## [2.26.0] - 2022-06-05
### Added
* Support for `editorConfigOverride` in `ktlint`. ([#1218](https://github.com/diffplug/spotless/pull/1218) fixes [#1193](https://github.com/diffplug/spotless/issues/1193))
### Fixed
* `google-java-format` and `RemoveUnusedImportsStep` works on JDK16+ without jvm args workaround. ([#1224](https://github.com/diffplug/spotless/pull/1224) fixes [#834](https://github.com/diffplug/spotless/issues/834))

## [2.25.3] - 2022-05-10
### Fixed
* Update the `black` version regex to fix `19.10b0` and earlier. (fixes [#1195](https://github.com/diffplug/spotless/issues/1195), regression introduced in `2.25.0`)
* `GitAttributesLineEndings$RelocatablePolicy` and `FormatterStepImpl` now null-out their initialization lambdas after their state has been calculated, which allows GC to collect variables which were incidentally captured but not needed in the calculated state. ([#1198](https://github.com/diffplug/spotless/pull/1198))
### Changes
* Bump default `ktfmt` version to latest `0.36` -> `0.37`. ([#1200](https://github.com/diffplug/spotless/pull/1200))

## [2.25.2] - 2022-05-03
### Changes
* Bump default `diktat` version to latest `1.0.1` -> `1.1.0`. ([#1190](https://github.com/diffplug/spotless/pull/1190))
  * Converted `diktat` integration to use a compile-only source set. (fixes [#524](https://github.com/diffplug/spotless/issues/524))
  * Use the full path to a file in `diktat` integration. (fixes [#1189](https://github.com/diffplug/spotless/issues/1189))

## [2.25.1] - 2022-04-27
### Changes
* Bump default `ktfmt` version to latest `0.35` -> `0.36`. ([#1183](https://github.com/diffplug/spotless/issues/1183))
* Bump default `google-java-format` version to latest `1.13.0` -> `1.15.0`.
  * ~~This means it is no longer necessary to use the `--add-exports` workaround (fixes [#834](https://github.com/diffplug/spotless/issues/834)).~~ `--add-exports` workaround is still needed.

## [2.25.0] - 2022-04-22
### Added
* Added support for enabling ktlint experimental ruleset. ([#1145](https://github.com/diffplug/spotless/pull/1168))
### Fixed
* Fixed support for Python Black's new version reporting. ([#1170](https://github.com/diffplug/spotless/issues/1170))
* Error messages for unexpected file encoding now works on Java 8. (fixes [#1081](https://github.com/diffplug/spotless/issues/1081))
### Changes
* Bump default `black` version to latest `19.10b0` -> `22.3.0`. ([#1170](https://github.com/diffplug/spotless/issues/1170))
* Bump default `ktfmt` version to latest `0.34` -> `0.35`. ([#1159](https://github.com/diffplug/spotless/pull/1159))
* Bump default `ktlint` version to latest `0.43.2` -> `0.45.2`. ([#1177](https://github.com/diffplug/spotless/pull/1177))

## [2.24.2] - 2022-04-06
### Fixed
* Git user config and system config also included for defaultEndings configuration. ([#540](https://github.com/diffplug/spotless/issues/540))

## [2.24.1] - 2022-03-30
### Fixed
* Fixed access modifiers for setters in KtfmtStep configuration

## [2.24.0] - 2022-03-28
### Added
* Added support for setting custom parameters for Kotlin ktfmt in Gradle and Maven plugins. ([#1145](https://github.com/diffplug/spotless/pull/1145))

## [2.23.0] - 2022-02-15
### Added
* Added support for JSON formatting based on [Gson](https://github.com/google/gson) ([#1125](https://github.com/diffplug/spotless/pull/1125)).
### Changed
* Use SLF4J for logging ([#1116](https://github.com/diffplug/spotless/issues/1116))

## [2.22.2] - 2022-02-09
### Changed
* Bump default ktfmt `0.30` -> `0.31` ([#1118](https://github.com/diffplug/spotless/pull/1118)).
### Fixed
* Add full support for git worktrees ([#1119](https://github.com/diffplug/spotless/pull/1119)).

## [2.22.1] - 2022-02-01
### Changed
* Bump CI from Java 15 to 17 ([#1094](https://github.com/diffplug/spotless/pull/1094)).
* Bump default versions of formatters ([#1095](https://github.com/diffplug/spotless/pull/1095)).
  * google-java-format `1.12.0` -> `1.13.0`
  * ktfmt `0.29` -> `0.30`
* Added support for git property `core.autocrlf` ([#540](https://github.com/diffplug/spotless/issues/540))

## [2.22.0] - 2022-01-13
### Added
* Added support for the [palantir-java-format](https://github.com/palantir/palantir-java-format) Java formatter ([#1083](https://github.com/diffplug/spotless/pull/1083)).

## [2.21.2] - 2022-01-07
### Fixed
* Update IndentStep to allow leading space on multiline comments ([#1072](https://github.com/diffplug/spotless/pull/1072)).

## [2.21.1] - 2022-01-06
### Changed
* Bumped default DiKTat from `0.4.0` to `1.0.1`. This is a breaking change for DiKTat users on the default version, because some rules were renamed/changed. Check [DiKTat changelog](https://github.com/analysis-dev/diktat/releases) for details.

## [2.21.0] - 2021-12-23
### Added
* Added support for Markdown with `flexmark` at `0.62.2` ([#1011](https://github.com/diffplug/spotless/pull/1011)).

## [2.20.3] - 2021-12-15
### Fixed
* Performance improvements to GitRatchet ([#1038](https://github.com/diffplug/spotless/pull/1038)).

## [2.20.2] - 2021-12-05
### Changed
* Bumped default ktlint from `0.43.0` to `0.43.2`.
* Converted `ktlint` integration to use a compile-only source set. ([#524](https://github.com/diffplug/spotless/issues/524))

## [2.20.1] - 2021-12-01
### Changed
* Added `named` option to `licenseHeader` to support alternate license header within same format (like java) ([872](https://github.com/diffplug/spotless/issues/872)).
* Added `onlyIfContentMatches` option to `licenseHeader` to skip license header application  based on source file content pattern ([#650](https://github.com/diffplug/spotless/issues/650)).
* Bump jgit version ([#992](https://github.com/diffplug/spotless/pull/992)).
  * jgit `5.10.0.202012080955-r` -> `5.13.0.202109080827-r`

## [2.20.0] - 2021-11-09
### Added
* `DiffMessageFormatter` can now generate messages based on a folder of cleaned files, as an alternative to a `Formatter` ([#982](https://github.com/diffplug/spotless/pull/982)).
### Fixed
* Fix CI and various spotbugs nits ([#988](https://github.com/diffplug/spotless/pull/988)).
### Changed
* Bump default formatter versions ([#989](https://github.com/diffplug/spotless/pull/989))
  * google-java-format `1.11.0` -> `1.12.0`
  * ktlint `0.42.1` -> `0.43.0`
  * ktfmt `0.27` -> `0.29`
  * scalafmt `3.0.0` -> `3.0.8`

## [2.19.2] - 2021-10-26
### Changed
* Added support and bump Eclipse formatter default versions to `4.21` for `eclipse-groovy`. Change is only applied for JVM 11+.
* Added support for ktlint's FilenameRule ([#974](https://github.com/diffplug/spotless/pull/974)).

### Fixed
 * Temporary workspace deletion for Eclipse based formatters on JVM shutdown ([#967](https://github.com/diffplug/spotless/issues/967)). Change is only applied for Eclipse versions using JVM 11+, no back-port to older versions is planned.

## [2.19.1] - 2021-10-13
### Fixed
 * [module-info formatting](https://github.com/diffplug/spotless/pull/958) in `eclipse-jdt` versions `4.20` and `4.21`. Note that the problem also affects older versions.
 * Added workaround to support projects using git worktrees ([#965](https://github.com/diffplug/spotless/pull/965))

## [2.19.0] - 2021-10-02
* Added `wildcardsLast` option for Java `ImportOrderStep` ([#954](https://github.com/diffplug/spotless/pull/954))

### Added
* Added support for JBDI bind list params in sql formatter ([#955](https://github.com/diffplug/spotless/pull/955))

## [2.18.0] - 2021-09-30
### Added
* Added support for custom JSR223 formatters ([#945](https://github.com/diffplug/spotless/pull/945))
* Added support for formatting and sorting Maven POMs ([#946](https://github.com/diffplug/spotless/pull/946))

## [2.17.0] - 2021-09-27
### Added
* Added support for calling local binary formatters ([#949](https://github.com/diffplug/spotless/pull/949))
### Changed
* Added support and bump Eclipse formatter default versions to `4.21` for `eclipse-cdt`, `eclipse-jdt`, `eclipse-wtp`. Change is only applied for JVM 11+.
* Added `groupArtifact` option for `google-java-format` ([#944](https://github.com/diffplug/spotless/pull/944))

## [2.16.1] - 2021-09-20
### Changed
* Added support and bump Eclipse formatter default versions for JVM 11+. For older JVMs the previous defaults remain.
  * `eclipse-cdt` from `4.16` to `4.20`
  * `eclipse-groovy` from `4.19` to `4.20`
  * `eclipse-jdt` from `4.19` to `4.20`
  * `eclipse-wtp` from `4.18` to `4.20`

## [2.16.0] - 2021-09-04
### Added
* Added support for `google-java-format`'s `skip-reflowing-long-strings` option ([#929](https://github.com/diffplug/spotless/pull/929))

## [2.15.3] - 2021-08-20
### Changed
* Added support for [scalafmt 3.0.0](https://github.com/scalameta/scalafmt/releases/tag/v3.0.0) and bump default scalafmt version to `3.0.0` ([#913](https://github.com/diffplug/spotless/pull/913)).
* Bump default versions ([#915](https://github.com/diffplug/spotless/pull/915))
  * `ktfmt` from `0.24` to `0.27`
  * `ktlint` from `0.35.0` to `0.42.1`
  * `google-java-format` from `1.10.0` to `1.11.0`
* Fix javadoc publishing ([#916](https://github.com/diffplug/spotless/pull/916) fixes [#775](https://github.com/diffplug/spotless/issues/775)).

## [2.15.2] - 2021-07-20
### Fixed
 * Improved [SQL formatting](https://github.com/diffplug/spotless/pull/897) with respect to comments

## [2.15.1] - 2021-07-06
### Changed
* Improved exception messages for [JSON formatting](https://github.com/diffplug/spotless/pull/885) failures

## [2.15.0] - 2021-06-17

### Added
* Added formatter for [JVM-based JSON formatting](https://github.com/diffplug/spotless/issues/850)
* Added Gradle configuration JVM-based JSON formatting

## [2.14.0] - 2021-06-10
### Added
* Added support for `eclipse-cdt` at `4.19.0`. Note that version requires Java 11 or higher.
* Added support for `eclipse-groovy` at `4.18.0` and `4.19.0`.
* Added support for `eclipse-wtp` at `4.19.0`. Note that version requires Java 11 or higher.
### Changed
* Bump `eclipse-groovy` default version from `4.17.0` to `4.19.0`.

## [2.13.5] - 2021-05-13
### Changed
* Update ktfmt from 0.21 to 0.24
### Fixed
* The `<url>` field in the maven POM is now set correctly ([#798](https://github.com/diffplug/spotless/issues/798))
* Node is re-installed if some other build step removed it ([#863](https://github.com/diffplug/spotless/issues/863))

## [2.13.4] - 2021-04-21
### Fixed
* Explicitly separate target file from git arguments when parsing year for license header to prevent command from failing on argument-like paths ([#847](https://github.com/diffplug/spotless/pull/847))

## [2.13.3] - 2021-04-20
### Fixed
* LicenseHeaderStep treats address as copyright year ([#716](https://github.com/diffplug/spotless/issues/716))

## [2.13.2] - 2021-04-12
### Fixed
* Fix license header bug for years in range ([#840](https://github.com/diffplug/spotless/pull/840)).

## [2.13.1] - 2021-04-10
### Changed
* Update default google-java-format from 1.9 to 1.10.0
* Expose configuration exceptions from scalafmt ([#837](https://github.com/diffplug/spotless/issues/837))

## [2.13.0] - 2021-03-05
### Added
* Bump ktfmt to 0.21 and add support to Google and Kotlinlang formats ([#812](https://github.com/diffplug/spotless/pull/812))

## [2.12.1] - 2021-02-16
### Fixed
* Allow licence headers to be blank ([#801](https://github.com/diffplug/spotless/pull/801)).

## [2.12.0] - 2021-02-09
### Added
* Support for diktat ([#789](https://github.com/diffplug/spotless/pull/789))

## [2.11.0] - 2021-01-04
### Added
* Added support for `eclipse-cdt`, `eclipse-jdt`, and `eclipse-wtp` at `4.18.0`.
### Changed
* Bump `eclipse-jdt` default version from `4.17.0` to `4.18.0`.
* Bump `eclipse-wtp` default version from `4.17.0` to `4.18.0`.
* Bump `ktfmt` default version from `0.16` to `0.19` ([#748](https://github.com/diffplug/spotless/issues/748) and [#773](https://github.com/diffplug/spotless/issues/773)).
* Bump `jgit` from `5.9` to `5.10` ([#773](https://github.com/diffplug/spotless/issues/773)).
### Fixed
* Fixed `ratchetFrom` support for git-submodule ([#746](https://github.com/diffplug/spotless/issues/746)).
* Fixed `ratchetFrom` excess memory consumption ([#735](https://github.com/diffplug/spotless/issues/735)).
* `ktfmt` v0.19+ with dropbox-style works again ([#765](https://github.com/diffplug/spotless/pull/765)).
* `prettier` no longer throws errors on empty files ([#751](https://github.com/diffplug/spotless/pull/751)).
* Fixed error when running on root of windows mountpoint ([#760](https://github.com/diffplug/spotless/pull/760)).
* Fixed typo in javadoc comment for SQL\_FORMATTER\_INDENT\_TYPE ([#753](https://github.com/diffplug/spotless/pull/753)).

## [2.10.2] - 2020-11-16
### Fixed
* Fixed a bug which occurred if the root directory of the project was also the filesystem root ([#732](https://github.com/diffplug/spotless/pull/732))

## [2.10.1] - 2020-11-13
### Fixed
* Bump JGit from `5.8.0` to `5.9.0` to improve performance ([#726](https://github.com/diffplug/spotless/issues/726))

## [2.10.0] - 2020-11-02
### Added
* Added support to npm-based steps for picking up `.npmrc` files ([#727](https://github.com/diffplug/spotless/pull/727))

## [2.9.0] - 2020-10-20
### Added
* Added support for eclipse-cdt 4.14.0, 4.16.0 and 4.17.0 ([#722](https://github.com/diffplug/spotless/pull/722)).
* Added support for eclipse-groovy 4.14.0, 4.15.0, 4.16.0 and 4.17.0 ([#722](https://github.com/diffplug/spotless/pull/722)).
* Added support for eclipse-jdt 4.17.0 ([#722](https://github.com/diffplug/spotless/pull/722)).
* Added support for eclipse-wtp 4.14.0, 4.15.0, 4.16.0 and 4.17.0 ([#722](https://github.com/diffplug/spotless/pull/722)).
### Changed
* Updated default eclipse-cdt from 4.13.0 to 4.16.0 ([#722](https://github.com/diffplug/spotless/pull/722)). Note that version 4.17.0 is supported, but requires Java 11 or higher.
* Updated default eclipse-groovy from 4.13.0 to 4.17.0 ([#722](https://github.com/diffplug/spotless/pull/722)).
* Updated default eclipse-jdt from 4.16.0 to 4.17.0 ([#722](https://github.com/diffplug/spotless/pull/722)).
* Updated default eclipse-wtp from 4.13.0 to 4.17.0 ([#722](https://github.com/diffplug/spotless/pull/722)).

## [2.8.0] - 2020-10-05
### Added
* Exposed new methods in `GitRatchet` to support faster ratcheting in the maven plugin ([#706](https://github.com/diffplug/spotless/pull/706)).

## [2.7.0] - 2020-09-21
### Added
* `PipeStepPair.Builder` now has a method `.buildStepWhichAppliesSubSteps(Path rootPath, Collection<FormatterStep> steps)`, which returns a single `FormatterStep` that applies the given steps within the regex defined earlier in the builder. Used for formatting inception (implements [#412](https://github.com/diffplug/spotless/issues/412)).

## [2.6.2] - 2020-09-18
### Fixed
* Don't assume that file content passed into Prettier is at least 50 characters (https://github.com/diffplug/spotless/pull/699).

## [2.6.1] - 2020-09-12
### Fixed
* Improved JRE parsing to handle strings like `16-loom` (fixes [#693](https://github.com/diffplug/spotless/issues/693)).

## [2.6.0] - 2020-09-11
### Added
* `PipeStepPair` which allows extracting blocks of text in one step, then injecting those blocks back in later. Currently only used for `spotless:off` `spotless:on`, but could also be used to [apply different steps in different places](https://github.com/diffplug/spotless/issues/412) ([#691](https://github.com/diffplug/spotless/pull/691)).
### Changed
* When applying license headers for the first time, we are now more lenient about parsing existing years from the header ([#690](https://github.com/diffplug/spotless/pull/690)).

## [2.5.0] - 2020-09-08
### Added
* `GoogleJavaFormatStep.defaultVersion()` now returns `1.9` on JDK 11+, while continuing to return `1.7` on earlier JDKs. This is especially helpful to `RemoveUnusedImportsStep`, since it always uses the default version of GJF (fixes [#681](https://github.com/diffplug/spotless/issues/681)).
### Fixed
* We now run all tests against JDK 8, JDK 11, and also JDK 14 ([#684](https://github.com/diffplug/spotless/pull/684)).
* We had test files in `testlib/src/main/resources` named `module-info.java` and `package-info.java`. They cause problems for the Eclipse IDE trying to interpret them literally. Added `.test` suffix to the filenames so that eclipse doesn't barf on them anymore ([#683](https://github.com/diffplug/spotless/pull/683)).

## [2.4.0] - 2020-08-29
### Added
* Added support for  eclipse-jdt 4.14.0, 4.15.0 and 4.16.0 ([#678](https://github.com/diffplug/spotless/pull/678)).
### Changed
* Updated default eclipse-jdt from 4.13.0 to 4.16.0 ([#678](https://github.com/diffplug/spotless/pull/678)).

## [2.3.0] - 2020-08-25
### Added
* The ability to shell out to formatters with their own executables. ([#672](https://github.com/diffplug/spotless/pull/672))
  * `ProcessRunner` makes it easy to efficiently and debuggably call foreign executables, and pipe their stdout and stderr to strings.
  * `ForeignExe` finds executables on the path (or other strategies), and confirms that they have the correct version (to facilitate Spotless' caching). If the executable is not present or the wrong version, it points the user towards how to fix the problem.
  * These classes were used to add support for [python black](https://github.com/psf/black) and [clang-format](https://clang.llvm.org/docs/ClangFormat.html).
  * Incidental to this effort, `FormatterFunc.Closeable` now has new methods which make resource-handling safer.  The old method is still available as `ofDangerous`, but it should not be used outside of a testing situation. There are some legacy usages of `ofDangerous` in the codebase, and it would be nice to fix them, but the existing usages are using it safely.

## [2.2.2] - 2020-08-21
### Fixed
* `KtLintStep` is now more robust when parsing version string for version-dependent implementation details, fixes [#668](https://github.com/diffplug/spotless/issues/668).

## [2.2.1] - 2020-08-05
### Fixed
* `FormatterFunc.Closeable` had a "use after free" bug which caused errors in the npm-based formatters (e.g. prettier) if `spotlessCheck` was called on dirty files. ([#651](https://github.com/diffplug/spotless/issues/651))
### Changed
* Bump default ktfmt from `0.15` to `0.16`, and remove duplicated logic for the `--dropbox-style` option ([#642](https://github.com/diffplug/spotless/pull/648))

## [2.2.0] - 2020-07-13
### Added
* Bump default ktfmt from 0.13 to 0.15, and add support for the --dropbox-style option ([#641](https://github.com/diffplug/spotless/issues/641)).

## [2.1.0] - 2020-07-04
### Added
* `FileSignature.machineIsWin()`, to replace the now-deprecated `LineEnding.nativeIsWin()`, because it turns out that `\r\n` is [not a reliable way](https://github.com/diffplug/spotless/issues/559#issuecomment-653739898) to detect the windows OS ([#639](https://github.com/diffplug/spotless/pull/639)).
### Fixed
* `GitAttributesLineEndings` was fatally broken (always returned platform default), and our tests missed it because they tested the part before the broken part ([#639](https://github.com/diffplug/spotless/pull/639)).

## [2.0.0] - 2020-07-02
### Changed
* `LineEnding.GIT_ATTRIBUTES` now creates a policy whose serialized state can be relocated from one machine to another.  No user-visible change, but paves the way for remote build cache support in Gradle. ([#621](https://github.com/diffplug/spotless/pull/621))
### Added
* `prettier` will now autodetect the parser (and formatter) to use based on the filename, unless you override this using `config` or `configFile` with the option `parser` or `filepath`. ([#620](https://github.com/diffplug/spotless/pull/620))
* `GitRatchet` now lives in `lib-extra`, and is shared across `plugin-gradle` and `plugin-maven` ([#626](https://github.com/diffplug/spotless/pull/626)).
* Added ANTLR4 support ([#326](https://github.com/diffplug/spotless/issues/326)).
* `FormatterFunc.NeedsFile` for implementing file-based formatters more cleanly than we have so far ([#637](https://github.com/diffplug/spotless/issues/637)).
### Changed
* **BREAKING** `FileSignature` can no longer sign folders, only files.  Signatures are now based only on filename (not path), size, and a content hash.  It throws an error if a signature is attempted on a folder or on multiple files with different paths but the same filename - it never breaks silently.  This change does not break any of Spotless' internal logic, so it is unlikely to affect any of Spotless' consumers either. ([#571](https://github.com/diffplug/spotless/pull/571))
  * This change allows the maven plugin to cache classloaders across subprojects when loading config resources from the classpath (fixes [#559](https://github.com/diffplug/spotless/issues/559)).
  * This change also allows the gradle plugin to work with the remote buildcache (fixes [#280](https://github.com/diffplug/spotless/issues/280)).
* **BREAKING** `FormatterFunc` no longer `extends ThrowingEx.Function` and `BiFunction`. In a major win for Java's idea of ["target typing"](https://cr.openjdk.java.net/~briangoetz/lambda/lambda-state-final.html), this required no changes anywhere in the codebase except deleting the `extends` part of `FormatterFunc` ([#638](https://github.com/diffplug/spotless/issues/638)).
* **BREAKING** Heavy refactor of the `LicenseHeaderStep` public API.  Doesn't change internal behavior, but makes implementation of the gradle and maven plugins much easier. ([#628](https://github.com/diffplug/spotless/pull/628))
* **BREAKING** Removed all deprecated methods and classes from `lib` and `lib-extra`.
  * [#629](https://github.com/diffplug/spotless/pull/629) removes the code which wasn't being used in plugin-gradle or plugin-maven.
  * [#630](https://github.com/diffplug/spotless/pull/630) moves the code which was still being used in deprecated parts of plugin-gradle into `.deprecated` package in `plugin-gradle`, which allows us to break `lib` without a breaking change in `plugin-gradle`.

## [1.34.1] - 2020-06-17
### Changed
* Nodejs-based formatters `prettier` and `tsfmt` now use native node instead of the J2V8 approach. ([#606](https://github.com/diffplug/spotless/pull/606))
  * This removes the dependency to the no-longer-maintained Linux/Windows/macOs variants of J2V8.
  * This enables spotless to use the latest `prettier` versions (instead of being stuck at prettier version <= `1.19.0`)
  * Bumped default versions, prettier `1.16.4` -> `2.0.5`, tslint `5.12.1` -> `6.1.2`
* Our main branch is now called `main`. ([#613](https://github.com/diffplug/spotless/pull/613))

## [1.34.0] - 2020-06-05
### Added
* `LicenseHeaderStep.setLicenseHeaderYearsFromGitHistory`, which does an expensive search through git history to determine the oldest and newest commits for each file, and uses that to determine license header years. ([#604](https://github.com/diffplug/spotless/pull/604))

## [1.33.1] - 2020-06-04
* We are now running CI on windows. ([#596](https://github.com/diffplug/spotless/pull/596))
* We are now dogfooding `ratchetFrom` and `licenseHeader` with a `$YEAR` token to ensure that Spotless copyright headers stay up-to-date without adding noise to file history. ([#595](https://github.com/diffplug/spotless/pull/595))
* Added `LineEnding.nativeIsWin()`, `FileSignature.pathNativeToUnix()`, and `FileSignature.pathUnixToNative()`, along with many API-invisible fixes and cleanup. ([#592](https://github.com/diffplug/spotless/pull/592))

## [1.33.0] - 2020-06-03
### Added
* `LicenseHeaderStep` now has an `updateYearWithLatest` parameter which can update copyright headers to today's date. ([#593](https://github.com/diffplug/spotless/pull/593))
  * Parsing of existing years from headers is now more lenient.
  * The `LicenseHeaderStep` constructor is now public, which allows capturing its state lazily, which is helpful for setting defaults based on `ratchetFrom`.

## [1.32.0] - 2020-06-01
### Added
* `NodeJsGlobal.setSharedLibFolder` allows to set the location of nodejs shared libs. ([#586](https://github.com/diffplug/spotless/pull/586))
* `PaddedCell.isClean()` returns the instance of `PaddedCell.DirtyState` which represents clean. ([#590](https://github.com/diffplug/spotless/pull/590))
### Fixed
* Previously, the nodejs-based steps would throw `UnsatisfiedLinkError` if they were ever used from more than one classloader.  Now they can be used from any number of classloaders (important for gradle build daemon). ([#586](https://github.com/diffplug/spotless/pull/586))

## [1.31.0] - 2020-05-21
### Added
* `PaddedCell.calculateDirtyState` is now defensive about misconfigured character encoding. ([#575](https://github.com/diffplug/spotless/pull/575))

## [1.30.1] - 2020-05-17
### Fixed
* `PaddedCell.DirtyState::writeCanonicalTo(File)` can now create a new file if necessary (previously required to overwrite an existing file) ([#576](https://github.com/diffplug/spotless/pull/576)).

## [1.30.0] - 2020-05-11
### Added
* `PaddedCell.calculateDirtyState(Formatter, File, byte[])` to allow IDE integrations to send dirty editor buffers.

## [1.29.0] - 2020-05-05
### Added
* Support for google-java-format 1.8 (including test infrastructure for Java 11). ([#562](https://github.com/diffplug/spotless/issues/562))
* Improved PaddedCell such that it is as performant as non-padded cell - no reason not to have it always enabled.  Deprecated all of `PaddedCellBulk`. ([#561](https://github.com/diffplug/spotless/pull/561))
* Support for ktfmt 0.13 ([#569](https://github.com/diffplug/spotless/pull/569))
### Changed
* Updated a bunch of dependencies, most notably: ([#564](https://github.com/diffplug/spotless/pull/564))
  * jgit `5.5.0.201909110433-r` -> `5.7.0.202003110725-r`
  * gradle `6.2.2` -> `6.3`
  * spotbugs gradle plugin `2.0.0` -> `4.0.8`

## [1.28.1] - 2020-04-02
### Fixed
* Javadoc for the `ext/eclipse-*` projects.
* Replace the deprecated `compile` with `implementation` for the `ext/eclipse-*` projects.

## [1.28.0] - 2020-03-20
### Added
* Enable IntelliJ-compatible token `$today.year` for specifying the year in license header files. ([#542](https://github.com/diffplug/spotless/pull/542))
### Fixed
* Eclipse-WTP formatter (web tools platform, not java) could encounter errors in parallel multiproject builds [#492](https://github.com/diffplug/spotless/issues/492). Fixed for Eclipse-WTP formatter Eclipse version 4.13.0 (default version).
### Build
* All `CHANGES.md` are now in keepachangelog format. ([#507](https://github.com/diffplug/spotless/pull/507))
* We now use [javadoc.io](https://javadoc.io/) instead of github pages. ([#508](https://github.com/diffplug/spotless/pull/508))
* We no longer publish `-SNAPSHOT` for every build to `main`, since we have good [JitPack integration](https://github.com/diffplug/spotless/blob/main/CONTRIBUTING.md#gradle---any-commit-in-a-public-github-repo-this-one-or-any-fork). ([#508](https://github.com/diffplug/spotless/pull/508))
* Improved how we use Spotless on itself. ([#509](https://github.com/diffplug/spotless/pull/509))
* Fix build warnings when building on Gradle 6+, bump build gradle to 6.2.2, and fix javadoc links. ([#536](https://github.com/diffplug/spotless/pull/536))

## [1.27.0] - 2020-01-01
* Ignored `KtLintStepTest`, because [gradle/gradle#11752](https://github.com/gradle/gradle/issues/11752) is causing too many CI failures. ([#499](https://github.com/diffplug/spotless/pull/499))
    * Also fixed a minor problem in TestProvisioner.
* If you set the environment variable `SPOTLESS_EXCLUDE_MAVEN=true` then the maven plugin will be excluded from the build. ([#502](https://github.com/diffplug/spotless/pull/502))
    * We have set this in JitPack, as a workaround for [jitpack/jitpack.io#4112](https://github.com/jitpack/jitpack.io/issues/4112)
* Deprecated `SpotlessCache.clear()` in favor of the new `SpotlessCache.clearOnce(Object key)`. ([#501](https://github.com/diffplug/spotless/issues/#501))

## [1.26.1] - 2019-11-27
* Revert the change in console display of errors from 1.26.0 ([#485](https://github.com/diffplug/spotless/pull/485)) because [of these problems](https://github.com/diffplug/spotless/pull/485#issuecomment-552925932).
* Bugfix: Fix NPE in EclipseXmlFormatterStepImpl ([#489](https://github.com/diffplug/spotless/pull/489))

## [1.26.0] - 2019-11-11
* Fix project URLs in poms. ([#478](https://github.com/diffplug/spotless/pull/478))
* Fix `ImportSorter` crashing with empty files. ([#474](https://github.com/diffplug/spotless/pull/474))
    * Fixes [#305](https://github.com/diffplug/spotless/issues/305) StringIndexOutOfBoundsException for empty Groovy file when performing importOrder
* Bugfix: CDT version `4.12.0` now properly uses `9.8`, whereas before it used `9.7`. ([#482](https://github.com/diffplug/spotless/pull/482#discussion_r341380884))
* Add support for Eclipse 4.13 and all related formatters (JDT, CDT, WTP, and Groovy). ([#480](https://github.com/diffplug/spotless/issues/480))
* Bump default version of KtLint from `0.34.2` to `0.35.0`. ([#473](https://github.com/diffplug/spotless/issues/473))
* Several improvements to the console display of formatting errors. ([#465](https://github.com/diffplug/spotless/pull/465))
    * Visualize \r and \n as ␍ and ␊ when possible ([#465](https://github.com/diffplug/spotless/pull/465))
    * Make end-of-lines visible when file contains whitespace and end-of-line issues at the same time ([#465](https://github.com/diffplug/spotless/pull/465))
    * Print actual diff line instead of "1 more lines that didn't fit" ([#467](https://github.com/diffplug/spotless/issues/467))
* Automatically configure import order for IntelliJ IDEA with `.editorconfig` ([#486](https://github.com/diffplug/spotless/issues/486))

## [1.25.0] - 2019-10-06

* Add support for ktlint `0.34+`, and bump default version from `0.32.0` to `0.34.2`. ([#469](https://github.com/diffplug/spotless/pull/469))

## [1.24.3] - 2019-09-23
* Update jgit from `5.3.2.201906051522-r` to `5.5.0.201909110433-r`. ([#445](https://github.com/diffplug/spotless/pull/445))
  * Fixes [#410](https://github.com/diffplug/spotless/issues/410) AccessDeniedException in MinGW/ GitBash.
  * Also fixes occasional [hang on NFS due to filesystem timers](https://github.com/diffplug/spotless/pull/407#issuecomment-514824364).
* Eclipse-based formatters used to leave temporary files around ([#447](https://github.com/diffplug/spotless/issues/447)). This is now fixed, but only for eclipse 4.12+, no back-port to older Eclipse formatter versions is planned. ([#451](https://github.com/diffplug/spotless/issues/451))
* `PaddedCellBulk` had a bug where badly-formatted files with well-behaving formatters were being:
    - correctly formatted by "apply"
    - but incorrectly marked as good by "check"
    - this led to "check" says all good, but then "apply" still causes format (https://github.com/diffplug/spotless/issues/453)
    - combined with up-to-date checking, could lead to even more confusing results (https://github.com/diffplug/spotless/issues/338)
    - only affects the gradle plugin, since that was the only plugin to use this feature
* Minor change to `TestProvisioner`, which should fix the cache-breaking issues, allowing us to speed-up the CI builds a bit.
* Bumped `scalafmt` default version from `1.1.0` to `2.0.1`, since there are [bugs](https://github.com/diffplug/spotless/issues/454) in the old default ([#458](https://github.com/diffplug/spotless/pull/458)).

## [1.24.1] - 2019-08-12
* Fixes class loading issue with Java 9+ ([#426](https://github.com/diffplug/spotless/pull/426)).

## [1.24.0] - 2019-07-29
* Updated default eclipse-wtp from 4.8.0 to 4.12.0 ([#423](https://github.com/diffplug/spotless/pull/423)).
* Updated default eclipse-groovy from 4.10 to 4.12.0 ([#423](https://github.com/diffplug/spotless/pull/423)).
* Updated default eclipse-jdt from 4.11.0 to 4.12.0 ([#423](https://github.com/diffplug/spotless/pull/423)).
* Updated default eclipse-cdt from 4.11.0 to 4.12.0 ([#423](https://github.com/diffplug/spotless/pull/423)).
    * **KNOWN BUG - accidentally published CDT 9.7 rather than 9.8 - fixed in 1.26.0**
* Added new maven coordinates for scalafmt 2.0.0+, maintains backwards compatability ([#415](https://github.com/diffplug/spotless/issues/415))

## [1.23.1] - 2019-06-17
* Fixes incorrect M2 cache directory path handling of Eclipse based formatters ([#401](https://github.com/diffplug/spotless/issues/401))
* Update jgit from `4.9.0.201710071750-r` to `5.3.2.201906051522-r` because gradle project is sometimes broken by `apache httpcomponents` in transitive dependency. ([#407](https://github.com/diffplug/spotless/pull/407))

## [1.23.0] - 2019-04-24
* Updated default ktlint from 0.21.0 to 0.32.0, and Maven coords to com.pinterest ([#394](https://github.com/diffplug/spotless/pull/394))

## [1.22.0] - 2019-04-15
* Updated default eclipse-cdt from 4.7.3a to 4.11.0 ([#390](https://github.com/diffplug/spotless/pull/390)).

## [1.21.1] - 2019-03-29
* Fixes incorrect plugin and pom metadata in `1.21.0` ([#388](https://github.com/diffplug/spotless/issues/388)).

## [1.21.0] - 2019-03-28
* We now use a remote build cache to speed up CI builds.  Reduced build time from ~13 minutes to as low as ~3 minutes, dependending on how deep the change is ([#380](https://github.com/diffplug/spotless/pull/380)).
* Updated default eclipse-wtp from 4.7.3b to 4.8.0 ([#382](https://github.com/diffplug/spotless/pull/382)).
* Updated default eclipse-groovy from 4.8.1 to 4.10.0 ([#382](https://github.com/diffplug/spotless/pull/382)).
* Updated default eclipse-jdt from 4.10.0 to 4.11.0 ([#384](https://github.com/diffplug/spotless/pull/384)).

## [1.20.0] - 2019-03-11
* Made npm package versions of [`prettier`](https://prettier.io/) and [`tsfmt`](https://github.com/vvakame/typescript-formatter) (and its internal packages) configurable. ([#363](https://github.com/diffplug/spotless/pull/363))
  * Updated default npm package version of `prettier` from 1.13.4 to 1.16.4
  * Updated default npm package version of internally used typescript package from 2.9.2 to 3.3.3 and tslint package from 5.1.0 to 5.12.0 (both used by `tsfmt`)
* Updated default eclipse-wtp from 4.7.3a to 4.7.3b ([#371](https://github.com/diffplug/spotless/pull/371)).
* Configured `build-scan` plugin in build ([#356](https://github.com/diffplug/spotless/pull/356)).
  * Runs on every CI build automatically.
  * Users need to opt-in on their local machine.
* Default behavior of XML formatter changed to ignore external URIs ([#369](https://github.com/diffplug/spotless/issues/369)).
  * **WARNING RESOLVED: By default, xml formatter no longer downloads external entities. You can opt-in to resolve external entities by setting resolveExternalURI to true. However, if you do opt-in, be sure that all external entities are referenced over https and not http, or you may be vulnerable to XXE attacks.**

## [1.19.0] - 2019-03-11
**WARNING: xml formatter in this version may be vulnerable to XXE attacks, fixed in 1.20.0 (see [#358](https://github.com/diffplug/spotless/issues/358)).**

* Security fix: Updated groovy, c/c++, and eclipse WTP formatters so that they download their source jars securely using `https` rather than `http` ([#360](https://github.com/diffplug/spotless/issues/360)).
* Updated default eclipse-jdt from 4.9.0 to 4.10.0 ([#368](https://github.com/diffplug/spotless/pull/368))

## [1.18.0] - 2019-02-11
**WARNING: xml formatter in this version may be vulnerable to XXE attacks, fixed in 1.20.0 (see [#358](https://github.com/diffplug/spotless/issues/358)).**

* CSS and XML extensions are discontinued ([#325](https://github.com/diffplug/spotless/pull/325)).
* Provided features with access to SLF4J interface of build tools. ([#236](https://github.com/diffplug/spotless/issues/236))
* Updated default google-java-format from 1.5 to 1.7 ([#335](https://github.com/diffplug/spotless/issues/335)).
* `ImportOrderStep.createFromFile` is now lazy ([#218](https://github.com/diffplug/spotless/issues/218)).

## [1.17.0] - 2018-10-30
**WARNING: xml formatter in this version may be vulnerable to XXE attacks, fixed in 1.20.0 (see [#358](https://github.com/diffplug/spotless/issues/358)).**

* Updated default eclipse-jdt from 4.7.3a to 4.9.0 ([#316](https://github.com/diffplug/spotless/pull/316)). New version addresses enum-tab formatting bug in 4.8 ([#314](https://github.com/diffplug/spotless/issues/314)).

## [1.16.0] - 2018-10-30
**WARNING: xml formatter in this version may be vulnerable to XXE attacks, fixed in 1.20.0 (see [#358](https://github.com/diffplug/spotless/issues/358)).**

* Minor support for plugin-gradle and plugin-maven CSS plugins ([#311](https://github.com/diffplug/spotless/pull/311)).

## [1.15.0] - 2018-09-23
**WARNING: xml formatter in this version may be vulnerable to XXE attacks, fixed in 1.20.0 (see [#358](https://github.com/diffplug/spotless/issues/358)).**

* Added C/C++ support ([#232](https://github.com/diffplug/spotless/issues/232)).
* Integrated Eclipse CDT formatter ([#274](https://github.com/diffplug/spotless/pull/274))
* Extended dependency provisioner to exclude transitives on request ([#297](https://github.com/diffplug/spotless/pull/297)).This prevents unnecessary downloads of unused transitive dependencies for Eclipse based formatter steps.
* Updated default groovy-eclipse from 4.8.0 to 4.8.1 ([#288](https://github.com/diffplug/spotless/pull/288)). New version is based on [Groovy-Eclipse 3.0.0](https://github.com/groovy/groovy-eclipse/wiki/3.0.0-Release-Notes).
* Integrated Eclipse WTP formatter ([#290](https://github.com/diffplug/spotless/pull/290))
* Updated JSR305 annotation from 3.0.0 to 3.0.2 ([#274](https://github.com/diffplug/spotless/pull/274))
* Migrated from FindBugs annotations 3.0.0 to SpotBugs annotations 3.1.6 ([#274](https://github.com/diffplug/spotless/pull/274))
* `Formatter` now implements `AutoCloseable`.  This means that users of `Formatter` are expected to use the try-with-resources pattern.  The reason for this change is so that `FormatterFunc.Closeable` actually works. ([#284](https://github.com/diffplug/spotless/pull/284))* Added [`prettier`](https://prettier.io/) and [`tsfmt`](https://github.com/vvakame/typescript-formatter) support, as well as general infrastructure for calling `nodeJS` code using `j2v8` ([#283](https://github.com/diffplug/spotless/pull/283)).

## [1.14.0] - 2018-07-24
* Updated default groovy-eclipse from 4.6.3 to 4.8.0 ([#244](https://github.com/diffplug/spotless/pull/244)). New version allows to ignore internal formatter errors/warnings.
* Updated default eclipse-jdt from 4.7.2 to 4.8.0 ([#239](https://github.com/diffplug/spotless/pull/239)). New version fixes a bug preventing Java code formatting within JavaDoc comments ([#191](https://github.com/diffplug/spotless/issues/191)).
* Eclipse formatter versions decoupled from Spotless formatter step implementations to allow independent updates of maven-based Eclipse dependencies. ([#253](https://github.com/diffplug/spotless/pull/253))
* Use guaranteed binary and source compatibility between releases of Scalafmt. ([#260](https://github.com/diffplug/spotless/pull/260))

## [1.13.0] - 2018-06-01
* Add line and column numbers to ktlint errors. ([#251](https://github.com/diffplug/spotless/pull/251))

## [1.12.0] - 2018-05-14
* Fixed a bug in `LicenseHeaderStep` which caused an exception with some malformed date-aware licenses. ([#222](https://github.com/diffplug/spotless/pull/222))
* Updated default ktlint from 0.14.0 to 0.21.0
* Add ability to pass custom options to ktlint in gradle plugin. See plugin-gradle/README for details.

## [1.11.0] - 2018-02-26
* Added default indentation of `4` to `IndentStep`. ([#209](https://github.com/diffplug/spotless/pull/209))

## [1.10.0] - 2018-02-15
* LicenseHeaderStep now supports customizing the year range separator in copyright notices. ([#199](https://github.com/diffplug/spotless/pull/199))
* Breaking change to testlib - removed `ResourceHarness.write` and added `ResourceHarness.[set/assert]File` for easier-to-read tests. ([#203](https://github.com/diffplug/spotless/pull/203))

## [1.9.0] - 2018-02-05
* Updated default ktlint from 0.6.1 to 0.14.0
* Updated default google-java-format from 1.3 to 1.5
* Updated default eclipse-jdt from 4.7.1 to 4.7.2
* Added a configuration option to `googleJavaFormat` to switch the formatter style ([#193](https://github.com/diffplug/spotless/pull/193))

## [1.8.0] - 2018-01-02
* LicenseHeaderStep now supports time-aware copyright notices in license headers. ([#179](https://github.com/diffplug/spotless/pull/179), thanks to @baptistemesta)

## [1.7.0] - 2018-12-02
* Updated default eclipse-jdt version to `4.7.1` from `4.6.3`.
* Updated jgit from `4.5.0.201609210915-r` to `4.9.0.201710071750-r`.
* Updated concurrent-trees from `2.6.0` to `2.6.1` (performance improvement).
* Added `dbeaverSql` formatter step, for formatting sql scripts. ([#166](https://github.com/diffplug/spotless/pull/166))
  + Many thanks to [Baptiste Mesta](https://github.com/baptistemesta) for porting to Spotless.
  + Many thanks to [DBeaver](https://dbeaver.jkiss.org/) and the [DBeaver contributors](https://github.com/serge-rider/dbeaver/graphs/contributors) for building the implementation.

## [1.6.0] - 2017-09-29
* Added `public static boolean PaddedCell::applyAnyChanged(Formatter formatter, File file)`.

## [1.5.1] - 2017-08-14
* Added `KtLintStep.createForScript`.

## [1.5.0] - 2017-08-13
* Deprecated `ImportOrderStep.createFromOrder(List<String>` in favor of `(String...`.

## [1.4.1] - 2017-07-11
* Default eclipse version for `EclipseFormatterStep` bumped to `4.6.3` from `4.6.1`. ([#116](https://github.com/diffplug/spotless/issues/116))
* Default scalafmt version for `ScalaFmtStep` bumped to `1.1.0` from `0.5.7` ([#124](https://github.com/diffplug/spotless/pull/124))
  + Also added support for the API change to scalafmt introduced in `0.7.0-RC1`

## [1.4.0] - 2017-05-21
* `ImportOrderStep` can now handle multi-line comments and misplaced imports.
  + Especially helpful for Groovy and Gradle files.

## [1.3.2] - 2017-05-03
* Fixed a bug in `PaddedCellBulk.check()` which caused a `check` to fail even after an `apply` for cases which caused CYCLE.

## [1.3.0] - 2017-04-11
* Added support for Groovy via [greclipse](https://github.com/groovy/groovy-eclipse).
* When a JarState resolution failed, it threw a Gradle-specific error message. That message has been moved out of `lib` and into `plugin-gradle` where it belongs.

## [1.2.0] - 2017-04-03
* Deprecated `FileSignature.from` in favor of `FileSignature.signAsSet` and the new `FileSignature.signAsList`.
* Added a `FormatterProperties` class which loads `.properties` files and eclipse-style `.xml` files.
* `SerializableFileFilter.skipFilesNamed` can now skip multiple file names.
* Update default KtLint from 0.3.1 to 0.6.1.
  + This means we no longer look for rules in the typo package `com.gihub.shyiko`, now only in `com.github.shyiko` (note the `t`).

## [1.1.0] - 2017-02-27
* Added support for Scala via [scalafmt](https://github.com/olafurpg/scalafmt).
* Added support for Kotlin via [ktlint](https://github.com/pinterest/ktlint).
* Better error messages for JarState.
* Improved test harnessing.
* Formatter now has pluggable exception policies,

## [1.0.0] - 2017-01-09
* Initial release!<|MERGE_RESOLUTION|>--- conflicted
+++ resolved
@@ -22,15 +22,12 @@
 * Bump default `diktat` version `1.2.4.2` -> `1.2.5`. ([#1631](https://github.com/diffplug/spotless/pull/1631))
 * Bump default `flexmark` version `0.62.2` -> `0.64.0`. ([#1302](https://github.com/diffplug/spotless/pull/1302))
 * Bump default `googleJavaFormat` version `1.15.0` -> `1.16.0`. ([#1630](https://github.com/diffplug/spotless/pull/1630))
-<<<<<<< HEAD
 * Support Rome as a formatter for JavaScript and TypeScript code. Adds a new `rome` step to `javascript` and `typescript` formatter configurations. https://github.com/diffplug/spotless/pull/1663
-=======
 * Bump default `scalafmt` version `3.7.1` -> `3.7.3`. ([#1584](https://github.com/diffplug/spotless/pull/1584))
 * Bump default Eclipse formatters for the 2023-03 release. ([#1662](https://github.com/diffplug/spotless/pull/1662))
   * JDT and GrEclipse `4.26` -> `4.27`
     * Improve GrEclipse error reporting. ([#1660](https://github.com/diffplug/spotless/pull/1660))
   * CDT `11.0` -> `11.1`
->>>>>>> aee54d0f
 
 ## [2.37.0] - 2023-03-13
 ### Added
