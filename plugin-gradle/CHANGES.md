--- conflicted
+++ resolved
@@ -3,12 +3,11 @@
 We adhere to the [keepachangelog](https://keepachangelog.com/en/1.0.0/) format (starting after version `3.27.0`).
 
 ## [Unreleased]
-<<<<<<< HEAD
+
 * Added ANTLR4 support ([#326](https://github.com/diffplug/spotless/issues/326)).
-=======
+
 ### Fixed
 * Eclipse-WTP formatter (web tools platform, not java) could encounter errors in parallel multiproject builds [#492](https://github.com/diffplug/spotless/issues/492). Fixed for Eclipse-WTP formatter Eclipse version 4.13.0 (default version).
->>>>>>> 5acecad7
 
 ## [3.27.2] - 2020-03-05
 * Add tests to `SpecificFilesTest` to fix [#529](https://github.com/diffplug/spotless/issues/529)
