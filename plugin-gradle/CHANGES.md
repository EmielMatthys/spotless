# spotless-plugin-gradle releases

We adhere to the [keepachangelog](https://keepachangelog.com/en/1.0.0/) format (starting after version `3.27.0`).

## [Unreleased]
### Added
* Support `jackson()` for YAML files ([#1492](https://github.com/diffplug/spotless/pull/1492))
* Support `jackson()` for JSON files ([#1492](https://github.com/diffplug/spotless/pull/1492))
* Allow to specify node executable for node-based formatters using `nodeExecutable` parameter ([#1500](https://github.com/diffplug/spotless/pull/1500))
### Fixed
* The default list of type annotations used by `formatAnnotations` has had 8 more annotations from the Checker Framework added [#1494](https://github.com/diffplug/spotless/pull/1494)
### Changes
<<<<<<< HEAD
#### Removed
* Removed support for KtLint 0.3x and 0.45.2 ([#1475](https://github.com/diffplug/spotless/pull/1475))
  * `KtLint` does not maintain a stable API - before this PR, we supported every breaking change in the API since 2019.
  * From now on, we will support no more than 2 breaking changes at a time.
=======
* Prettier will now suggest to install plugins if a parser cannot be inferred from the file extension ([#1511](https://github.com/diffplug/spotless/pull/1511))

>>>>>>> 33f4abef

## [6.13.0] - 2023-01-14
### Added
* **POTENTIALLY BREAKING** `ktlint` step now supports `.editorconfig` ([#1442](https://github.com/diffplug/spotless/pull/1442) implements [#142](https://github.com/diffplug/spotless/issues/142))
  * **POTENTIALLY BREAKING** `ktlint` step now modifies license headers. Make sure to put `licenseHeader` *after* `ktlint`.
* Added `skipLinesMatching` option to `licenseHeader` to support formats where license header cannot be immediately added to the top of the file (e.g. xml, sh). ([#1441](https://github.com/diffplug/spotless/pull/1441))
* Added support for npm-based [ESLint](https://eslint.org/) formatter for javascript and typescript ([#1453](https://github.com/diffplug/spotless/pull/1453))
* Better suggested messages when user's default is set by JVM limitation. ([#995](https://github.com/diffplug/spotless/pull/995))
### Fixed
* Prevent tool configurations from being resolved outside project ([#1447](https://github.com/diffplug/spotless/pull/1447) fixes [#1215](https://github.com/diffplug/spotless/issues/1215))
* Support `ktlint` 0.48+ new rule disabling syntax ([#1456](https://github.com/diffplug/spotless/pull/1456)) fixes ([#1444](https://github.com/diffplug/spotless/issues/1444))
* Fix subgroups leading catch all matcher.
### Changes
* Bump default `ktlint` version to latest `0.47.1` -> `0.48.1` ([#1456](https://github.com/diffplug/spotless/pull/1456))
* Bump default version for `prettier` from `2.0.5` to `2.8.1` ([#1453](https://github.com/diffplug/spotless/pull/1453))

## [6.12.1] - 2023-01-02
### Fixed
* Improve memory usage when using git ratchet ([#1426](https://github.com/diffplug/spotless/pull/1426))
* Support `ktlint` 0.48+ ([#1432](https://github.com/diffplug/spotless/pull/1432)) fixes ([#1430](https://github.com/diffplug/spotless/issues/1430))
### Changes
* Bump default `ktlint` version to latest `0.47.1` -> `0.48.0` ([#1432](https://github.com/diffplug/spotless/pull/1432))
* Bump default `ktfmt` version to latest `0.41` -> `0.42` ([#1421](https://github.com/diffplug/spotless/pull/1421))

## [6.12.0] - 2022-11-24
### Added
* `importOrder` now support groups of imports without blank lines ([#1401](https://github.com/diffplug/spotless/pull/1401))
### Fixed
* Don't treat `@Value` as a type annotation [#1367](https://github.com/diffplug/spotless/pull/1367)
* Support `ktlint_disabled_rules` in `ktlint` 0.47.x [#1378](https://github.com/diffplug/spotless/pull/1378)
### Changes
* Bump default `ktfmt` version to latest `0.40` -> `0.41` ([#1340](https://github.com/diffplug/spotless/pull/1340))
* Bump default `scalafmt` version to latest `3.5.9` -> `3.6.1` ([#1373](https://github.com/diffplug/spotless/pull/1373))
* Bump default `diktat` version to latest `1.2.3` -> `1.2.4.2` ([#1393](https://github.com/diffplug/spotless/pull/1393))
* Bump default `palantir-java-format` version to latest `2.10` -> `2.28` ([#1393](https://github.com/diffplug/spotless/pull/1393))

## [6.11.0] - 2022-09-14
### Added
* `formatAnnotations()` step to correct formatting of Java type annotations.  It puts type annotations on the same line as the type that they qualify.  Run it after a Java formatting step, such as `googleJavaFormat()`. ([#1275](https://github.com/diffplug/spotless/pull/1275))
### Changes
* Bump default `ktfmt` version to latest `0.39` -> `0.40` ([#1312](https://github.com/diffplug/spotless/pull/1312))
* Bump default `ktlint` version to latest `0.46.1` -> `0.47.1` ([#1303](https://github.com/diffplug/spotless/pull/1303))
  * Also restored support for older versions of ktlint back to `0.31.0`

## [6.10.0] - 2022-08-23
### Added
* `scalafmt` integration now has a configuration option `majorScalaVersion` that allows you to configure the Scala version that gets resolved from the maven artifact ([#1283](https://github.com/diffplug/spotless/pull/1283))
### Changes
* Add the `ktlint` rule in error messages when `ktlint` fails to apply a fix ([#1279](https://github.com/diffplug/spotless/pull/1279))
* Bump default `scalafmt` to latest `3.0.8` -> `3.5.9` (removed support for pre-`3.0.0`) ([#1283](https://github.com/diffplug/spotless/pull/1283))

## [6.9.1] - 2022-08-10
### Fixed
* Fix Clang not knowing the filename and changing the format ([#1268](https://github.com/diffplug/spotless/pull/1268) fixes [#1267](https://github.com/diffplug/spotless/issues/1267)).
### Changes
* Bump default `diktat` version to latest `1.2.1` -> `1.2.3` ([#1266](https://github.com/diffplug/spotless/pull/1266))

## [6.9.0] - 2022-07-28
### Added
* Clang and Black no longer break the build when the binary is unavailable, if they will not be run during that build ([#1257](https://github.com/diffplug/spotless/pull/1257)).
* License header support for Kotlin files without `package` or `@file` but do at least have `import` ([#1263](https://github.com/diffplug/spotless/pull/1263)).
### Fixed
* Warnings about missing `Task#usesService` for Gradle 8.0 ([#1262](https://github.com/diffplug/spotless/pull/1262) fixes [#1260](https://github.com/diffplug/spotless/issues/1260))

## [6.8.0] - 2022-06-30
### Added
* Support for `MAC_CLASSIC` (`\r`) line ending ([#1243](https://github.com/diffplug/spotless/pull/1243) fixes [#1196](https://github.com/diffplug/spotless/issues/1196))
### Changes
* Bump default `ktlint` version to latest `0.45.2` -> `0.46.1` ([#1239](https://github.com/diffplug/spotless/issues/1239))
  * Minimum supported version also bumped to `0.46.0` (we have abandoned strong backward compatibility for `ktlint`, from here on out Spotless will only support the most-recent breaking change).
* Bump default `diktat` version to latest `1.1.0` -> `1.2.1` ([#1246](https://github.com/diffplug/spotless/pull/1246))
  * Minimum supported version also bumped to `1.2.1` (diktat is based on ktlint and has the same backward compatibility issues).
* Bump default `ktfmt` version to latest `0.37` -> `0.39` ([#1240](https://github.com/diffplug/spotless/pull/1240))

## [6.7.2] - 2022-06-11
### Fixed
* `PalantirJavaFormatStep` no longer needs the `--add-exports` calls in the `org.gradle.jvmargs` property in `gradle.properties`. ([#1233](https://github.com/diffplug/spotless/pull/1233))

## [6.7.1] - 2022-06-10
### Fixed
* (Second try) `googleJavaFormat` and `removeUnusedImports` works on JDK16+ without jvm args workaround. ([#1228](https://github.com/diffplug/spotless/pull/1228))
  * If you have a bunch of `--add-exports` calls in your `org.gradle.jvmargs` property in `gradle.properties`, you should be able to remove them. (fixes [#834](https://github.com/diffplug/spotless/issues/834#issuecomment-819118761))

## [6.7.0] - 2022-06-05
### Added
* Support for `editorConfigOverride` in `ktlint`. ([#1218](https://github.com/diffplug/spotless/pull/1218) fixes [#1193](https://github.com/diffplug/spotless/issues/1193))
  * If you are using properties like `indent_size`, you should pass now pass them as `editorConfigOverride` and not as `userData`.
### Fixed
* `googleJavaFormat` and `removeUnusedImports` works on JDK16+ without jvm args workaround. ([#1224](https://github.com/diffplug/spotless/pull/1224))
  * If you have a bunch of `--add-exports` calls in your `org.gradle.jvmargs` property in `gradle.properties`, you should be able to remove them. (fixes [#834](https://github.com/diffplug/spotless/issues/834#issuecomment-819118761))

## [6.6.1] - 2022-05-13
### Fixed
* More daemon memory consumption fixes ([#1206](https://github.com/diffplug/spotless/pull/1198) fixes [#1194](https://github.com/diffplug/spotless/issues/1194))

## [6.6.0] - 2022-05-10
### Added
* `FormatExtension.createIndependentApplyTaskLazy`, with same functionality as `createIndependentApplyTaskLazy` but returning `TaskProvider` ([#1198](https://github.com/diffplug/spotless/pull/1198))
### Fixed
* Update the `black` version regex to fix `19.10b0` and earlier. (fixes [#1195](https://github.com/diffplug/spotless/issues/1195), regression introduced in `6.5.0`)
* Improved daemon memory consumption ([#1198](https://github.com/diffplug/spotless/pull/1198) fixes [#1194](https://github.com/diffplug/spotless/issues/1194))
### Changes
* Bump default `ktfmt` version to latest `0.36` -> `0.37`. ([#1200](https://github.com/diffplug/spotless/pull/1200))

## [6.5.2] - 2022-05-03
### Changes
* Bump default `diktat` version to latest `1.0.1` -> `1.1.0`. ([#1190](https://github.com/diffplug/spotless/pull/1190))
  * Converted `diktat` integration to use a compile-only source set. (fixes [#524](https://github.com/diffplug/spotless/issues/524))
  * Use the full path to a file in `diktat` integration. (fixes [#1189](https://github.com/diffplug/spotless/issues/1189))

## [6.5.1] - 2022-04-27
### Changes
* Bump default `ktfmt` version to latest `0.35` -> `0.36`. ([#1183](https://github.com/diffplug/spotless/issues/1183))
* Bump default `google-java-format` version to latest `1.13.0` -> `1.15.0`.
  * ~~This means it is no longer necessary to use the `--add-exports` workaround (fixes [#834](https://github.com/diffplug/spotless/issues/834)).~~ `--add-exports` workaround is still needed.

## [6.5.0] - 2022-04-22
### Added
* Added a `runToFixMessage` property to customize the run-to-fix message in `spotlessCheck` task. ([#1175](https://github.com/diffplug/spotless/issues/1175))
* Added support for enabling ktlint experimental ruleset. ([#1145](https://github.com/diffplug/spotless/pull/1168))
### Fixed
* Fixed support for Python Black's new version reporting. ([#1170](https://github.com/diffplug/spotless/issues/1170))
* All tasks (including helper tasks) are now part of the `verification` group. (fixes [#1050](https://github.com/diffplug/spotless/issues/1050))
* Error messages for unexpected file encoding now works on Java 8. (fixes [#1081](https://github.com/diffplug/spotless/issues/1081))
### Changed
* Spotless now applies the `base` plugin to make sure that Spotless always has a `check` task to hook into. ([#1179](https://github.com/diffplug/spotless/pull/1179), fixes [#1164](https://github.com/diffplug/spotless/pull/1164), reverts [#1014](https://github.com/diffplug/spotless/pull/1014))
  * Spotless used to work this way, we stopped applying base starting with version [`6.0.3` (released Dec 2021)](https://github.com/diffplug/spotless/blob/main/plugin-gradle/CHANGES.md#603---2021-12-06) in order to play nicely with a now-outdated Android template, but not applying `base` causes more problems than it fixes (see [#1164](https://github.com/diffplug/spotless/pull/1164) for a good example).
  * If you have anything like `tasks.register<Delete>("clean"` or `tasks.register("clean", Delete)`, just change the `register` to `named` so that you are configuring the existing `clean` created by `base`, rather than creating a new task.
* Bump default `black` version to latest `19.10b0` -> `22.3.0`. ([#1170](https://github.com/diffplug/spotless/issues/1170))
* Bump default `ktfmt` version to latest `0.34` -> `0.35`. ([#1159](https://github.com/diffplug/spotless/pull/1159))
* Bump default `ktlint` version to latest `0.43.2` -> `0.45.2`. ([#1177](https://github.com/diffplug/spotless/pull/1177))

## [6.4.2] - 2022-04-06
### Fixed
* Git user config and system config also included for defaultEndings configuration. ([#540](https://github.com/diffplug/spotless/issues/540))

## [6.4.1] - 2022-03-30
### Fixed
* Fixed ktfmt options configuration in Gradle plugin for Gradle Kotlin scripts (kts).

## [6.4.0] - 2022-03-28
### Added
* Accept `java.nio.charset.Charset` type when setting the character encoding via `encoding` ([#1128](https://github.com/diffplug/spotless/issues/1128))
* Added support for setting custom parameters for Kotlin ktfmt in Gradle plugin. ([#1145](https://github.com/diffplug/spotless/pull/1145))

## [6.3.0] - 2022-02-15
### Added
* Added support for JSON formatting based on [Gson](https://github.com/google/gson) ([#1125](https://github.com/diffplug/spotless/pull/1125)).
### Changed
* Use SLF4J for logging ([#1116](https://github.com/diffplug/spotless/issues/1116))

## [6.2.2] - 2022-02-09
### Changed
* Bump default ktfmt `0.30` -> `0.31` ([#1118](https://github.com/diffplug/spotless/pull/1118)).
### Fixed
* Add full support for git worktrees ([#1119](https://github.com/diffplug/spotless/pull/1119)).

## [6.2.1] - 2022-02-01
### Changed
* Bump default versions of formatters ([#1095](https://github.com/diffplug/spotless/pull/1095)).
  * google-java-format `1.12.0` -> `1.13.0`
  * ktfmt `0.29` -> `0.30`
* Added support for git property `core.autocrlf` ([#540](https://github.com/diffplug/spotless/issues/540))

## [6.2.0] - 2022-01-13
### Added
* 🎉🎉🎉 [**IntelliJ plugin**](https://plugins.jetbrains.com/plugin/18321-spotless-gradle) thanks to [@ragurney](https://github.com/ragurney) 🎉🎉🎉
* Added support for the [palantir-java-format](https://github.com/palantir/palantir-java-format) Java formatter ([#1083](https://github.com/diffplug/spotless/pull/1083)).
### Fixed
* Register `spotlessPredeclare` extension with type `SpotlessExtensionPredeclare` instead of the same `SpotlessExtension` as `spotless` so that Kotlin users can use `configure<SpotlessExtensionPredeclare>` ([#1084](https://github.com/diffplug/spotless/pull/1084)).

## [6.1.2] - 2022-01-07
### Fixed
* Update IndentStep to allow leading space on multiline comments ([#1072](https://github.com/diffplug/spotless/pull/1072)).

## [6.1.1] - 2022-01-06
### Fixed
* If the `base` plugin has already been applied, then there is no need for configuration of the `clean` task to trigger configuration of the Spotless tasks ([#1068](https://github.com/diffplug/spotless/pull/1068)).
### Changed
* Bumped default DiKTat from `0.4.0` to `1.0.1`. This is a breaking change for DiKTat users on the default version, because some rules were renamed/changed. Check [DiKTat changelog](https://github.com/analysis-dev/diktat/releases) for details.

## [6.1.0] - 2021-12-23
### Added
* You can now predeclare formatter dependencies in the root project.
  * specify one of:
  * `spotless { predeclareDeps() }` to resolve all deps from the root project, which will show up in dependency reports.
  * `spotless { predeclareDepsFromBuildscript() }` to resolve all deps from `buildscript { repositories {`, which will not show up in dependency reports ([see #1027](https://github.com/diffplug/spotless/issues/1027)).
  * and then below that you have a block where you simply declare each formatter which you are using, e.g.
  * ```
    spotless {
      ...
      predeclareDepsFromBuildscript()
    }
    spotlessPredeclare {
      java { eclipse() }
      kotlin { ktfmt('0.28') }
    }
    ```
  * By default, Spotless resolves all dependencies per-project, and the predeclaration above is unnecessary in the vast majority of cases.

## [6.0.5] - 2021-12-16
### Fixed
* `ratchetFrom` is now faster and uses less memory ([#1038](https://github.com/diffplug/spotless/pull/1038)).

## [6.0.4] - 2021-12-07
### Fixed
* Fix gradle composite builds ([#860](https://github.com/diffplug/spotless/issues/860)).

## [6.0.3] - 2021-12-06
### Fixed
* Spotless no longer applies `BasePlugin` ([#1014](https://github.com/diffplug/spotless/pull/1014)).
  * This was done to ensure that any Spotless tasks would run after the `clean` task, but we found a way to do this without applying the `BasePlugin`. This resolves a conflict with the [Android Gradle template](https://issuetracker.google.com/issues/186924459) (fixes [#858](https://github.com/diffplug/spotless/issues/858)).
* Large parallel builds could throw `ConcurrentModificationException` (masked by "Cannot add a configuration with name"), now fixed. ([#1015](https://github.com/diffplug/spotless/issues/1015))

## [6.0.2] - 2021-12-05
### Changed
* Bumped default ktlint from `0.43.0` to `0.43.2`.
### Fixed
* Fixed problem with ktlint dependency variants ([#993](https://github.com/diffplug/spotless/issues/993))

## [6.0.1] - 2021-12-01
### Changed
* Added `named` option to `licenseHeader` to support alternate license header within same format (like java) ([872](https://github.com/diffplug/spotless/issues/872)).
* Added `onlyIfContentMatches` option to `licenseHeader` to skip license header application  based on source file content pattern ([#650](https://github.com/diffplug/spotless/issues/650)).
* Bump jgit version ([#992](https://github.com/diffplug/spotless/pull/992)).
  * jgit `5.10.0.202012080955-r` -> `5.13.0.202109080827-r`

## [6.0.0] - 2021-11-09
### Added
* Support for Gradle Configuration Cache* ([#982](https://github.com/diffplug/spotless/pull/982), [#986](https://github.com/diffplug/spotless/pull/986))
  * *Spotless must run on the same daemon that wrote the configuration cache. If it isn't, you'll get this error message:
  * ```
    Spotless JVM-local cache is stale. Regenerate the cache with
      rm -rf .gradle/configuration-cache
    ```
  * To make this daemon-restriction obsolete, please see and upvote [#987](https://github.com/diffplug/spotless/issues/987).
### Changed
* **BREAKING** Previously, many projects required `buildscript { repositories { mavenCentral() }}` at the top of their root project, because Spotless resolved its dependencies using the buildscript repositories. Spotless now resolves its dependencies from the normal project repositories of each project with a `spotless {...}` block. This means that you can remove the `buildscript {}` block, but you still need a `repositories { mavenCentral() }` (or similar) in each project which is using Spotless. ([#980](https://github.com/diffplug/spotless/pull/980), [#983](https://github.com/diffplug/spotless/pull/983))
  * If you prefer the old behavior, it is available via [`predeclareDepsFromBuildscript()` starting in `6.1.0`](../README.md#dependency-resolution-modes).
* **BREAKING** `createIndepentApplyTask(String taskName)` now requires that `taskName` does not end with `Apply`
* Bump minimum required Gradle from `6.1` to `6.1.1`.
* Bump default formatter versions ([#989](https://github.com/diffplug/spotless/pull/989))
  * google-java-format `1.11.0` -> `1.12.0`
  * ktlint `0.42.1` -> `0.43.0`
  * ktfmt `0.27` -> `0.29`
  * scalafmt `3.0.0` -> `3.0.8`

### Removed
* **BREAKING** `removeFormat` (which has been broken since `5.0`) has been removed. Use `clearSteps()` as a workaround ([#653](https://github.com/diffplug/spotless/issues/653)).

## [5.17.1] - 2021-10-26
### Changed
* Added support and bump Eclipse formatter default versions to `4.21` for `eclipse-groovy`. Change is only applied for JVM 11+.
* Added support for ktlint's FilenameRule ([#974](https://github.com/diffplug/spotless/pull/974)).

### Fixed
 * Temporary workspace deletion for Eclipse based formatters on JVM shutdown ([#967](https://github.com/diffplug/spotless/issues/967)). Change is only applied for Eclipse versions using JVM 11+, no back-port to older versions is planned.

## [5.17.0] - 2021-10-13
### Added
* Added support for calling local binary formatters ([#963](https://github.com/diffplug/spotless/pull/963))

### Fixed
 * [module-info formatting](https://github.com/diffplug/spotless/pull/958) in `eclipse-jdt` versions `4.20` and `4.21`. Note that the problem also affects older versions.
 * Added workaround to support projects using git worktrees ([#965](https://github.com/diffplug/spotless/pull/965))

## [5.16.0] - 2021-10-02
* Added `wildcardsLast()` option for Java `importOrder` ([#954](https://github.com/diffplug/spotless/pull/954))

### Added
* Added support for JBDI bind list params in sql formatter ([#955](https://github.com/diffplug/spotless/pull/955))

## [5.15.2] - 2021-09-27
### Changed
* Added support and bump Eclipse formatter default versions to `4.21` for `eclipse-cdt`, `eclipse-jdt`, `eclipse-wtp`. Change is only applied for JVM 11+.
* Added `groupArtifact` option for `google-java-format` ([#944](https://github.com/diffplug/spotless/pull/944))

## [5.15.1] - 2021-09-20
### Changed
* Added support and bump Eclipse formatter default versions for JVM 11+. For older JVMs the previous defaults remain.
  * `eclipse-cdt` from `4.16` to `4.20`
  * `eclipse-groovy` from `4.19` to `4.20`
  * `eclipse-jdt` from `4.19` to `4.20`
  * `eclipse-wtp` from `4.18` to `4.20`

### Fixed
* Large parallel multiproject builds could sometimes generate hard-to-reproduce errors below (reported in [#941](https://github.com/diffplug/spotless/pull/942), attempted fix in [#942](https://github.com/diffplug/spotless/pull/942)).
  * `:spotlessInternalRegisterDependencies task failed.`
  * `Cannot add a configuration with name 'spotless-1911100560'`
* Spotless does not [yet](https://github.com/diffplug/spotless/pull/721) support configuration-cache, but now it can never interfere with configuration-cache for other tasks. ([#720](https://github.com/diffplug/spotless/pull/720))
* Bump minimum required Gradle from `5.4` to `6.1`.

## [5.15.0] - 2021-09-04
### Added
* Added support for `google-java-format`'s `skip-reflowing-long-strings` option ([#929](https://github.com/diffplug/spotless/pull/929))

## [5.14.3] - 2021-08-20
### Changed
* Added support for [scalafmt 3.0.0](https://github.com/scalameta/scalafmt/releases/tag/v3.0.0) and bump default scalafmt version to `3.0.0` ([#913](https://github.com/diffplug/spotless/pull/913)).
* Bump default versions ([#915](https://github.com/diffplug/spotless/pull/915))
  * `ktfmt` from `0.24` to `0.27`
  * `ktlint` from `0.35.0` to `0.42.1`
  * `google-java-format` from `1.10.0` to `1.11.0`

## [5.14.2] - 2021-07-20
### Fixed
 * Improved [SQL formatting](https://github.com/diffplug/spotless/pull/897) with respect to comments

## [5.14.1] - 2021-07-06
### Changed
* Improved exception messages for [JSON formatting](https://github.com/diffplug/spotless/pull/885) failures

## [5.14.0] - 2021-06-17

### Added
* Added Gradle configuration [JVM-based JSON formatting](https://github.com/diffplug/spotless/issues/850)
### Fixed
* Fixed IndexOutOfBoundsException in parallel execution of `eclipse-groovy` formatter ([#877](https://github.com/diffplug/spotless/issues/877))

## [5.13.0] - 2021-06-10
### Added
* Added support for `eclipse-cdt` at `4.19.0`. Note that version requires Java 11 or higher.
* Added support for `eclipse-groovy` at `4.18.0` and `4.19.0`.
* Added support for `eclipse-wtp` at `4.19.0`. Note that version requires Java 11 or higher.
### Changed
* Bump `eclipse-groovy` default version from `4.17.0` to `4.19.0`.

## [5.12.5] - 2021-05-13
### Changed
* Update ktfmt from 0.21 to 0.24
### Fixed
* The `<url>` field in the maven POM is now set correctly ([#798](https://github.com/diffplug/spotless/issues/798))
* Node is re-installed if some other build step removed it ([#863](https://github.com/diffplug/spotless/issues/863))

## [5.12.4] - 2021-04-21
### Fixed
* Dependency configurations are now named rather than detached, attempt to fix #815.

## [5.12.3] - 2021-04-21
### Fixed
* Explicitly separate target file from git arguments when parsing year for license header to prevent command from failing on argument-like paths ([#847](https://github.com/diffplug/spotless/pull/847))

## [5.12.2] - 2021-04-20
### Fixed
* LicenseHeaderStep treats address as copyright year ([#716](https://github.com/diffplug/spotless/issues/716))

## [5.12.1] - 2021-04-13
### Fixed
* Fix license header bug for years in range ([#840](https://github.com/diffplug/spotless/pull/840)).

## [5.12.0] - 2021-04-10
### Added
* Added support for `eclipse-jdt` at `4.19.0`.
### Changed
* Bump `eclipse-jdt` default version from `4.18.0` to `4.19.0`.
* Bump `google-java-format` default version from `1.9` to `1.10.0`.
* Expose configuration exceptions from scalafmt ([#837](https://github.com/diffplug/spotless/issues/837))
### Fixed
* Exclude `.git`, `.gradle` and `build` directories when multiple targets are specified ([#835](https://github.com/diffplug/spotless/issues/835)).
  * As part of this fix, `**/blah.txt` is now handled the same as `**/*.txt`, which was always the expected behavior. Very unlikely to cause any user-visible changes in behavior.

## [5.11.1] - 2021-03-26
### Fixed
* Ensure consistent ordering of task inputs for `RegisterDependenciesTask`,bso the task is `up-to-date` when the spotless config has not changed.

## [5.11.0] - 2021-03-05
### Added
* Bump ktfmt to 0.21 and add support to Google and Kotlinlang formats ([#812](https://github.com/diffplug/spotless/pull/812))

## [5.10.2] - 2021-02-16
### Fixed
* Allow licence headers to be blank ([#801](https://github.com/diffplug/spotless/pull/801)).

## [5.10.1] - 2021-02-11
### Fixed
* Fixed the `clean` task when Gradle's configuration cache is enabled ([#796](https://github.com/diffplug/spotless/issues/796))

## [5.10.0] - 2021-02-09
### Added
* Support for diktat in KotlinGradleExtension ([#789](https://github.com/diffplug/spotless/pull/789))

## [5.9.0] - 2021-01-04
### Added
* Added support for `eclipse-cdt`, `eclipse-jdt`, and `eclipse-wtp` at `4.18.0`.
### Changed
* Bump `eclipse-jdt` default version from `4.17.0` to `4.18.0`.
* Bump `eclipse-wtp` default version from `4.17.0` to `4.18.0`.
* Bump `ktfmt` default version from `0.16` to `0.19` ([#748](https://github.com/diffplug/spotless/issues/748) and [#773](https://github.com/diffplug/spotless/issues/773)).
### Fixed
* Fixed `ratchetFrom` support for git-submodule ([#746](https://github.com/diffplug/spotless/issues/746)).
* Fixed `ratchetFrom` excess memory consumption ([#735](https://github.com/diffplug/spotless/issues/735)).
* `ktfmt` v0.19+ with dropbox-style works again ([#765](https://github.com/diffplug/spotless/pull/765)).
* `prettier` no longer throws errors on empty files ([#751](https://github.com/diffplug/spotless/pull/751)).
* Fixed error when running on root of windows mountpoint ([#760](https://github.com/diffplug/spotless/pull/760)).
* No longer declare inputs on `SpotlessCheck` and `SpotlessApply` since they don't have any outputs (worker task still does up-to-date and caching) ([#741](https://github.com/diffplug/spotless/issues/741)).

## [5.8.2] - 2020-11-16
### Fixed
* Fixed a bug which occurred if the root directory of the project was also the filesystem root ([#732](https://github.com/diffplug/spotless/pull/732))

## [5.8.1] - 2020-11-13
### Fixed
* Bump JGit from `5.8.0` to `5.9.0` to improve performance ([#726](https://github.com/diffplug/spotless/issues/726))

## [5.8.0] - 2020-11-12
### Added
* Added support to npm-based steps for picking up `.npmrc` files ([#727](https://github.com/diffplug/spotless/pull/727))

## [5.7.0] - 2020-10-20
### Added
* Added support for eclipse-cdt 4.14.0, 4.16.0 and 4.17.0 ([#722](https://github.com/diffplug/spotless/pull/722)).
* Added support for eclipse-groovy 4.14.0, 4.15.0, 4.16.0 and 4.17.0 ([#722](https://github.com/diffplug/spotless/pull/722)).
* Added support for eclipse-jdt 4.17.0 ([#722](https://github.com/diffplug/spotless/pull/722)).
* Added support for eclipse-wtp 4.14.0, 4.15.0, 4.16.0 and 4.17.0 ([#722](https://github.com/diffplug/spotless/pull/722)).
### Changed
* Updated default eclipse-cdt from 4.13.0 to 4.16.0 ([#722](https://github.com/diffplug/spotless/pull/722)). Note that version 4.17.0 is supported, but requires Java 11 or higher.
* Updated default eclipse-groovy from 4.13.0 to 4.17.0 ([#722](https://github.com/diffplug/spotless/pull/722)).
* Updated default eclipse-jdt from 4.16.0 to 4.17.0 ([#722](https://github.com/diffplug/spotless/pull/722)).
* Updated default eclipse-wtp from 4.13.0 to 4.17.0 ([#722](https://github.com/diffplug/spotless/pull/722)).

## [5.6.1] - 2020-09-21
### Fixed
* `5.6.0` introduced a bug where it was no longer possible to configure a single format twice, e.g. to have two `java{}` blocks in a single file. Fixed by [#702](https://github.com/diffplug/spotless/pull/702).

## [5.6.0] - 2020-09-21
### Added
* [`withinBlocks` allows you to apply rules only to specific sections of files](README.md#inception-languages-within-languages-within), for example formatting javascript within html, code examples within markdown, and things like that (implements [#412](https://github.com/diffplug/spotless/issues/412) - formatting inception).

## [5.5.2] - 2020-09-18
### Fixed
* Don't assume that file content passed into Prettier is at least 50 characters (https://github.com/diffplug/spotless/pull/699).

## [5.5.1] - 2020-09-12
### Fixed
* Improved JRE parsing to handle strings like `16-loom` (fixes [#693](https://github.com/diffplug/spotless/issues/693)).

## [5.5.0] - 2020-09-11
### Added
* New option [`toggleOffOn()`](README.md#spotlessoff-and-spotlesson) which allows the tags `spotless:off` and `spotless:on` to protect sections of code from the rest of the formatters ([#691](https://github.com/diffplug/spotless/pull/691)).
### Changed
* When applying license headers for the first time, we are now more lenient about parsing existing years from the header ([#690](https://github.com/diffplug/spotless/pull/690)).

## [5.4.0] - 2020-09-08
### Added
* `googleJavaFormat()` default version is now `1.9` on JDK 11+, while continuing to be `1.7` on earlier JDKs. This is especially helpful to `removeUnusedImports()`, since it always uses the default version of GJF (fixes [#681](https://github.com/diffplug/spotless/issues/681)).
### Fixed
* We did not proactively check to ensure that the Gradle version was modern enough, now we do (fixes [#684](https://github.com/diffplug/spotless/pull/684)).

## [5.3.0] - 2020-08-29
### Added
* Added support for  eclipse-jdt 4.14.0, 4.15.0 and 4.16.0 ([#678](https://github.com/diffplug/spotless/pull/678)).
### Changed
* Updated default eclipse-jdt from 4.13.0 to 4.16.0 ([#678](https://github.com/diffplug/spotless/pull/678)).

## [5.2.0] - 2020-08-25
### Added
- It is now much easier for Spotless to [integrate formatters with native executables](../CONTRIBUTING.md#integrating-outside-the-jvm). ([#672](https://github.com/diffplug/spotless/pull/672))
  - Added support for [python](README.md#python), specifically [black](README.md#black).
  - Added support for [clang-format](README.md#clang-format) for all formats.
### Fixed
* If you executed `gradlew spotlessCheck` multiple times within a single second (hard in practice, easy for a unit test) you could sometimes get an erroneous failure message.  Fixed in [#671](https://github.com/diffplug/spotless/pull/671).

## [5.1.2] - 2020-08-21
### Fixed
* `ktlint()` is now more robust when parsing version string for version-dependent implementation details, fixes [#668](https://github.com/diffplug/spotless/issues/668).

## [5.1.1] - 2020-08-05
### Fixed
* Depending on the file system, executing `gradle spotlessApply` might change permission on the changed files from `644` to `755`; fixes ([#656](https://github.com/diffplug/spotless/pull/656))
* When using the `prettier` or `tsfmt` steps, if any files were dirty then `spotlessCheck` would fail with `java.net.ConnectException: Connection refused` rather than the proper error message ([#651](https://github.com/diffplug/spotless/issues/651)).
### Changed
* Bump default ktfmt from `0.15` to `0.16`, and remove duplicated logic for the `--dropbox-style` option ([#642](https://github.com/diffplug/spotless/pull/648))

## [5.1.0] - 2020-07-13
### Added
* Bump default ktfmt from 0.13 to 0.15, and add support for the --dropbox-style option ([#641](https://github.com/diffplug/spotless/issues/641)).

## [5.0.0] - 2020-07-12

This release is *exactly* the same as `4.5.1`, except:

- it now has plugin id `com.diffplug.spotless`, rather than `com.diffplug.gradle.spotless` ([why](https://dev.to/nedtwigg/names-in-java-maven-and-gradle-2fm2))
- the minimum required Gradle has bumped from `2.14` to `5.4`
- all deprecated functionality has been removed
- `-PspotlessModern=true` (introduced in [`4.3.0`](#430---2020-06-05)) is now always on

If `id 'com.diffplug.gradle.spotless' version '4.5.1'` works without deprecation warnings, then you can upgrade to `id 'com.diffplug.spotless' version '5.0.0'` and no changes will be required.

* **BREAKING** All deprecated functionality has been removed ([#640](https://github.com/diffplug/spotless/pull/640)).
  * (dev-only) `SpotlessTask` was deleted, and `SpotlessTaskModern` was renamed to `SpotlessTask` (ditto for `SpotlessPlugin` and `SpotlessExtension`).
* Introduced in earlier versions, but formerly gated behind `-PspotlessModern=true`
  * We now calculate incremental builds using the new `InputChanges` rather than the deprecated `IncrementalTaskInputs`. ([#607](https://github.com/diffplug/spotless/pull/607))
  * We now use Gradle's config avoidance APIs. ([#617](https://github.com/diffplug/spotless/pull/617))
  * Spotless no longer creates any tasks eagerly. ([#622](https://github.com/diffplug/spotless/pull/622))
  * **BREAKING** The closures inside each format specification are now executed lazily on task configuration. ([#618](https://github.com/diffplug/spotless/pull/618))

```groovy
String isEager = 'nope'
spotless {
    java {
        isEager = 'yup'
    }
}
println "isEager $isEager"
// 'com.diffplug.gradle.spotless' -> isEager yup
// 'com.diffplug.spotless'        -> isEager nope
```

## [4.5.1] - 2020-07-04
### Fixed
* Git-native handling of line endings was broken, now fixed ([#639](https://github.com/diffplug/spotless/pull/639)).

## [4.5.0] - 2020-07-02
### Added
* Full support for the Gradle buildcache - previously only supported local, now supports remote too. Fixes [#566](https://github.com/diffplug/spotless/issues/566) and [#280](https://github.com/diffplug/spotless/issues/280), via changes in [#621](https://github.com/diffplug/spotless/pull/621) and [#571](https://github.com/diffplug/spotless/pull/571).
* `prettier` will now autodetect the parser (and formatter) to use based on the filename, unless you override this using `config()` or `configFile()` with the option `parser` or `filepath`. ([#620](https://github.com/diffplug/spotless/pull/620))
* (user-invisible) moved the deprecated lib code which was only being used in deprecated parts of `plugin-gradle` into the `.libdeprecated` package. ([#630](https://github.com/diffplug/spotless/pull/630))
* Added ANTLR4 support ([#326](https://github.com/diffplug/spotless/issues/326)).
### Fixed
* LineEndings.GIT_ATTRIBUTES is now a bit more efficient, and paves the way for remote build cache support in Gradle. ([#621](https://github.com/diffplug/spotless/pull/621))
* `ratchetFrom` now ratchets from the merge base of `HEAD` and the specified branch.  This fixes the surprising behavior when a remote branch advanced ([#631](https://github.com/diffplug/spotless/pull/631) fixes [#627](https://github.com/diffplug/spotless/issues/627)).
### Deprecated
* The default targets for `C/C++`, `freshmark`, `sql`, and `typescript` now generate a warning, asking the user to specify a target manually. There is no well-established convention for these languages in the gradle ecosystem, and the performance of the default target is far worse than a user-provided one.  If you dislike this change, please complain in [#634](https://github.com/diffplug/spotless/pull/634).
* `customLazy` and `customLazyGroovy` now generate a warning, asking the user to migrate to `custom`.  There is no longer a performance advantage to `customLazy` in the new modern plugin. See [#635](https://github.com/diffplug/spotless/pull/635/files) for example migrations.
* inside the `cpp { }` block, the `eclipse` step now generates a warning, asking you to switch to `eclipseCdt`.  It is the same underlying step, but the new name clears up any confusion with the more common Java `eclipse`. [#636](https://github.com/diffplug/spotless/pull/635/files)

## [4.4.0] - 2020-06-19
### Added
* It is now possible to have multiple language-specific formats. ([9a02419](https://github.com/diffplug/spotless/pull/618/commits/9a024195982759977108b1d857670459939f4000))

```groovy
import com.diffplug.gradle.spotless.KotlinExtension
spotless {
  kotlin {
    target 'src/**/*.kt'
    ktlint()
  }
  format 'kotlinScript', KotlinExtension, {
    target 'src/**/*.kts'
    ktfmt()
  }
}
```

## [4.3.1] - 2020-06-17
### Changed
* Nodejs-based formatters `prettier` and `tsfmt` now use native node instead of the J2V8 approach. ([#606](https://github.com/diffplug/spotless/pull/606))
  * This removes the dependency to the no-longer-maintained Linux/Windows/macOs variants of J2V8.
  * This enables spotless to use the latest `prettier` versions (instead of being stuck at prettier version <= `1.19.0`)
  * Bumped default versions, prettier `1.16.4` -> `2.0.5`, tslint `5.12.1` -> `6.1.2`
### Fixed
* Using `ratchetFrom 'origin/main'` on a bare checkout generated a cryptic error, now generates a clear error. ([#608](https://github.com/diffplug/spotless/issues/608))
* Using `ratchetFrom 'nonexistent-reference` generated a cryptic error, now generates a clear error. ([#612](https://github.com/diffplug/spotless/issues/612))

## [4.3.0] - 2020-06-05
### Deprecated
* `-PspotlessFiles` has been deprecated and will be removed.  It is slow and error-prone, especially for win/unix cross-platform, and we have better options available now:
  * If you are formatting just one file, try the much faster [IDE hook](https://github.com/diffplug/spotless/blob/main/plugin-gradle/IDE_HOOK.md)
  * If you are integrating with git, try the much easier (and faster) [`ratchetFrom 'origin/main'`](https://github.com/diffplug/spotless/tree/main/plugin-gradle#ratchet)
  * If neither of these work for you, let us know in [this PR](https://github.com/diffplug/spotless/pull/602).
### Added
* If you specify `-PspotlessSetLicenseHeaderYearsFromGitHistory=true`, Spotless will perform an expensive search through git history to determine the oldest and newest commits for each file, and uses that to determine license header years. ([#604](https://github.com/diffplug/spotless/pull/604))
* It is now possible for individual formats to set their own `ratchetFrom` value, similar to how formats can have their own `encoding`. ([#605](https://github.com/diffplug/spotless/pull/605)).
* (spotless devs only) if you specify `-PspotlessModern=true` Spotless will run the in-progress Gradle `5.4+` code.  The `modernTest` build task runs our test suite in this way.  It will be weeks/months before this is recommended for end-users. ([#598](https://github.com/diffplug/spotless/pull/598))

## [4.2.1] - 2020-06-04
### Fixed
* `ratchetFrom` incorrectly marked every file as though it were clean on Windows. ([#596](https://github.com/diffplug/spotless/pull/596))
  * Also large [performance improvement (win and unix) for multiproject builds](https://github.com/diffplug/spotless/pull/597/commits/f66dc8de137a34d14768e83ab3cbff5344539b56). ([#597](https://github.com/diffplug/spotless/pull/597))
* Improved the warning message for `paddedCell` deprecation, along with many API-invisible fixes and cleanup. ([#592](https://github.com/diffplug/spotless/pull/592))

## [4.2.0] - 2020-06-03
### Added
* If you use `ratchetFrom` and `licenseHeader`, the year in your license header will now be automatically kept up-to-date for changed files. For example, if the current year is 2020: ([#593](https://github.com/diffplug/spotless/pull/593))
  * `/** Copyright 2020 */` -> unchanged
  * `/** Copyright 1990 */` -> `/** Copyright 1990-2020 */`
  * `/** Copyright 1990-1993 */` -> `/** Copyright 1990-2020 */`
  * You can disable this behavior with `licenseHeader(...).updateYearWithLatest(false)`, or you can enable it without using `ratchetFrom` by using `updateYearWithLatest(true)` (not recommended).
### Fixed
* `ratchetFrom` had a bug (now fixed) such that it reported all files outside the root directory as changed. ([#594](https://github.com/diffplug/spotless/pull/594))

## [4.1.0] - 2020-06-01
### Added
* You can now ratchet a project's style by limiting Spotless only to files which have changed since a given [git reference](https://javadoc.io/doc/org.eclipse.jgit/org.eclipse.jgit/5.6.1.202002131546-r/org/eclipse/jgit/lib/Repository.html#resolve-java.lang.String-), e.g. `ratchetFrom 'origin/main'`. ([#590](https://github.com/diffplug/spotless/pull/590))
* Support for ktfmt in KotlinGradleExtension. ([#583](https://github.com/diffplug/spotless/pull/583))
### Fixed
* Users can now run `spotlessCheck` and `spotlessApply` in the same build. ([#584](https://github.com/diffplug/spotless/pull/584))
* Fixed intermittent `UnsatisfiedLinkError` in nodejs-based steps. ([#586](https://github.com/diffplug/spotless/pull/586))
  * Also, a shared library used by the nodejs steps used to be extracted into the user home directory, but now it is extracted into `{rootProject}/build/spotless-nodejs-cache`.
* Fixed intermittent `java.nio.file.DirectoryNotEmptyException` on incremental builds where folders had been removed. ([#589](https://github.com/diffplug/spotless/pull/589))
* Starting in `4.0`, it is no longer possible for a project to format files which are not within its project folder (for example, `:a` can no longer format files in `:b`).  We did not explicitly note this in the changelog entry for `4.0`, and we gave a very confusing error message if users tried.  We now give a more helpful error message, and this breaking change has been retroactively noted in the changelog for `4.0.0`. ([#588](https://github.com/diffplug/spotless/pull/588))

## [4.0.1] - 2020-05-21
### Fixed
* If the encoding was set incorrectly, `spotlessApply` could clobber special characters.  Spotless now prevents this, and helps to suggest the correct encoding. ([#575](https://github.com/diffplug/spotless/pull/575))

## [4.0.0] - 2020-05-17
**TLDR: This version improves performance and adds support for the local Gradle Build Cache.  You will not need to make any changes in your buildscript.**  It is a breaking change only for a few users who have built *other* plugins on top of this one.

### Added
* Support for the gradle build cache. ([#576](https://github.com/diffplug/spotless/pull/576))
  * The local cache will work great, but the remote cache will always miss until [#566](https://github.com/diffplug/spotless/issues/566) is resolved.
### Removed
* **BREAKING** it used to be possible for any project to format files in any other project.  For example, `:a` could format files in `:b`.  It is now only possible to format files within the project directory.  It is okay (but not advised) to format files in subprojects, since they are within the project directory.
* (Power users only) **BREAKING** `void SpotlessTask::setCheck()` and `setApply()` have been removed. ([#576](https://github.com/diffplug/spotless/pull/576))
  * Previously, the `check` and `apply` tasks were just marker tasks, and they called `setCheck` and `setApply` on the "worker" task.  Now `check` and `apply` are real tasks in their own right, so the marker-task kludge is no longer necessary.
### Changed
* (Power users only) **BREAKING** `SpotlessTask FormatExtension::createIndependentTask` has been removed, and replaced with `SpotlessApply::createIndependentApplyTask`. ([#576](https://github.com/diffplug/spotless/pull/576))
* Improve suggested gradle invocation for running `spotlessApply`. ([#578](https://github.com/diffplug/spotless/pull/578))

## [3.30.0] - 2020-05-11
### Added
* `-PspotlessIdeHook` which makes the VS Code extension faster and more reliable.  See [`IDE_INTEGRATION.md`](IDE_INTEGRATION.md) for more details. ([#568](https://github.com/diffplug/spotless/pull/568))

## [3.29.0] - 2020-05-05
### Added
* 🎉🎉🎉 [**VS Code Extension**](https://marketplace.visualstudio.com/items?itemName=richardwillis.vscode-spotless-gradle) thanks to [@badsyntax](https://github.com/badsyntax) 🎉🎉🎉
* Support for google-java-format 1.8 (requires build to run on Java 11+) ([#562](https://github.com/diffplug/spotless/issues/562))
* Support for ktfmt 0.13 (requires build to run on Java 11+) ([#569](https://github.com/diffplug/spotless/pull/569))
### Changed
* PaddedCell is now always enabled.  It is strictly better than non-padded cell, and there is no performance penalty.  [See here](https://github.com/diffplug/spotless/pull/560#issuecomment-621752798) for detailed explanation. ([#561](https://github.com/diffplug/spotless/pull/561))
* Updated a bunch of dependencies, most notably jgit `5.5.0.201909110433-r` -> `5.7.0.202003110725-r`. ([#564](https://github.com/diffplug/spotless/pull/564))

## [3.28.1] - 2020-04-02
### Fixed
* Eclipse-WTP formatter (web tools platform, not java) handles some character encodings incorrectly on OS with non-unicode default file encoding [#545](https://github.com/diffplug/spotless/issues/545). Fixed for Eclipse-WTP formatter Eclipse version 4.13.0 (default version).

## [3.28.0] - 2020-03-20
### Added
* Enable IntelliJ-compatible token `$today.year` for specifying the year in license header files. ([#542](https://github.com/diffplug/spotless/pull/542))
### Fixed
* Eclipse-WTP formatter (web tools platform, not java) could encounter errors in parallel multiproject builds [#492](https://github.com/diffplug/spotless/issues/492). Fixed for Eclipse-WTP formatter Eclipse version 4.13.0 (default version).

## [3.27.2] - 2020-03-05
### Fixed
* Add tests to `SpecificFilesTest` to fix [#529](https://github.com/diffplug/spotless/issues/529)
* If you applied spotless to a subproject, but not to the root project, then on Gradle 6+ you would get the deprecation warning `Using method Project#afterEvaluate(Action) when the project is already evaluated has been deprecated.`  This has now been fixed. ([#506](https://github.com/diffplug/spotless/issues/506))

## [3.27.1] - 2020-01-14
### Fixed
* `licenseHeader` and `licenseHeaderFile` accidentally returned a package-private config object, which is now public, fixes ([#505](https://github.com/diffplug/spotless/issues/505)).

## [3.27.0] - 2020-01-01
* Added method `FormatExtension.createIndependentTask(String taskName)` which allows creating a Spotless task outside of the `check`/`apply` lifecycle.  See [javadoc](https://github.com/diffplug/spotless/blob/91ed7203994e52058ea6c2e0f88d023ed290e433/plugin-gradle/src/main/java/com/diffplug/gradle/spotless/FormatExtension.java#L613-L639) for details. ([#500](https://github.com/diffplug/spotless/pull/500))
* Running `clean` and `spotlessCheck` during a parallel build could cause exceptions, fixed by ([#501](https://github.com/diffplug/spotless/pull/501)).
* Fixed Gradle 7 deprecation warnings that started being emitted in Gradle 6. ([#503](https://github.com/diffplug/spotless/pull/503))
  * Even if you're using a pre-6.0 version of Gradle, you will probably see small performance and stability improvements. The PR above finally fixed the root problems of ([#372](https://github.com/diffplug/spotless/issues/372)).

## [3.26.1] - 2019-11-27
* Revert the change in console display of errors from 3.26.0 ([#485](https://github.com/diffplug/spotless/pull/485)) because [of these problems](https://github.com/diffplug/spotless/pull/485#issuecomment-552925932).
* Bugfix: Fix NPE in EclipseXmlFormatterStepImpl ([#489](https://github.com/diffplug/spotless/pull/489))

## [3.26.0] - 2019-11-11
* Fix project URLs in poms. ([#478](https://github.com/diffplug/spotless/pull/478))
* Fix `ImportSorter` crashing with empty files. ([#474](https://github.com/diffplug/spotless/pull/474))
  * Fixes [#305](https://github.com/diffplug/spotless/issues/305) StringIndexOutOfBoundsException for empty Groovy file when performing importOrder
* Bugfix: CDT version `4.12.0` now properly uses `9.8`, whereas before it used `9.7`. ([#482](https://github.com/diffplug/spotless/pull/482#discussion_r341380884))
* Updated default eclipse-wtp from 4.12.0 to 4.13.0 ([#482](https://github.com/diffplug/spotless/pull/482)).
* Updated default eclipse-groovy from 4.12.0 to 4.13.0 ([#482](https://github.com/diffplug/spotless/pull/482)).
* Updated default eclipse-jdt from 4.12.0 to 4.13.0 ([#482](https://github.com/diffplug/spotless/pull/482)).
* Updated default eclipse-cdt from 4.12.0 to 4.13.0 ([#482](https://github.com/diffplug/spotless/pull/482)).
* Bump default version of KtLint from `0.34.2` to `0.35.0`. ([#473](https://github.com/diffplug/spotless/issues/473))
* Several improvements to the console display of formatting errors. ([#465](https://github.com/diffplug/spotless/pull/465))
    * Visualize \r and \n as ␍ and ␊ when possible ([#465](https://github.com/diffplug/spotless/pull/465))
    * Make end-of-lines visible when file contains whitespace and end-of-line issues at the same time ([#465](https://github.com/diffplug/spotless/pull/465))
    * Print actual diff line instead of "1 more lines that didn't fit" ([#467](https://github.com/diffplug/spotless/issues/467))

## [3.25.0] - 2019-10-06
* Spotless no longer breaks configuration avoidance for other tasks (specifically the `check` task and all of its dependees) ([#463](https://github.com/diffplug/spotless/pull/463)).
  * Important change: **Formerly, Spotless did not create its tasks until the `afterEvaluate` phase.  Spotless now creates them as soon as the plugin is applied**, and it creates the format-specific tasks as soon as the formats are defined.  There is no performance degradation associated with this change, and it makes configuring Spotless easier.
* Add support for ktlint `0.34+`, and bump default version from `0.32.0` to `0.34.2`. ([#469](https://github.com/diffplug/spotless/pull/469))

## [3.24.3] - 2019-09-23
* Update jgit from `5.3.2.201906051522-r` to `5.5.0.201909110433-r`. ([#445](https://github.com/diffplug/spotless/pull/445))
  * Fixes [#410](https://github.com/diffplug/spotless/issues/410) AccessDeniedException in MinGW/GitBash.
  * Also fixes occasional [hang on NFS due to filesystem timers](https://github.com/diffplug/spotless/pull/407#issuecomment-514824364).
* Eclipse-based formatters used to leave temporary files around ([#447](https://github.com/diffplug/spotless/issues/447)). This is now fixed, but only for eclipse 4.12+, no back-port to older Eclipse formatter versions is planned. ([#451](https://github.com/diffplug/spotless/issues/451))
* Fixed a bad but simple bug in `paddedCell()` ([#455](https://github.com/diffplug/spotless/pull/455))
    * if a formatter was behaving correctly on a given file (was idempotent)
    * but the file was not properly formatted
    * `spotlessCheck` would improperly say "all good" even though `spotlessApply` would properly change them
    * combined with up-to-date checking, could lead to even more confusing results,
     ([#338](https://github.com/diffplug/spotless/issues/338))
    * Fixed now!
* When you specify `targetExclude()`, spotless no longer silently removes `build` directories from the exclusion ([#457](https://github.com/diffplug/spotless/pull/457)).
* Bumped `scalafmt` default version from `1.1.0` to `2.0.1`, since there are [bugs](https://github.com/diffplug/spotless/issues/454) in the old default ([#458](https://github.com/diffplug/spotless/pull/458)).

## [3.24.2] - 2019-08-19
* Fixed `Warning deprecated usage found: Using the incremental task API without declaring any outputs has been deprecated.` that started appearing in Gradle 5.5 ([#434](https://github.com/diffplug/spotless/pull/434)).

## [3.24.1] - 2019-08-12
* Fixes class loading issue with Java 9+ ([#426](https://github.com/diffplug/spotless/pull/426)).

## [3.24.0] - 2019-07-29
* Updated default eclipse-wtp from 4.8.0 to 4.12.0 ([#423](https://github.com/diffplug/spotless/pull/423)).
* Updated default eclipse-groovy from 4.10 to 4.12.0 ([#423](https://github.com/diffplug/spotless/pull/423)).
* Updated default eclipse-jdt from 4.11.0 to 4.12.0 ([#423](https://github.com/diffplug/spotless/pull/423)).
* Updated default eclipse-cdt from 4.11.0 to 4.12.0 ([#423](https://github.com/diffplug/spotless/pull/423)).
    * **KNOWN BUG - accidentally published CDT 9.7 rather than 9.8 - fixed in 3.26.0**
* Added new maven coordinates for scalafmt 2.0.0+, maintains backwards compatability ([#415](https://github.com/diffplug/spotless/issues/415))

## [3.23.1] - 2019-06-17
* Fixes incorrect M2 cache directory path handling of Eclipse based formatters ([#401](https://github.com/diffplug/spotless/issues/401))
* Update jgit from `4.9.0.201710071750-r` to `5.3.2.201906051522-r` because gradle project is sometimes broken by `apache httpcomponents` in transitive dependency. ([#407](https://github.com/diffplug/spotless/pull/407))

## [3.23.0] - 2019-04-24
* Updated default ktlint from 0.21.0 to 0.32.0, and Maven coords to com.pinterest ([#394](https://github.com/diffplug/spotless/pull/394))

## [3.22.0] - 2019-04-15
* Updated default eclipse-cdt from 4.7.3a to 4.11.0 ([#390](https://github.com/diffplug/spotless/pull/390)).

## [3.21.1] - 2019-03-29
* Fixes incorrect plugin and pom metadata in `3.21.0` ([#388](https://github.com/diffplug/spotless/issues/388)).

## [3.21.0] - 2019-03-28
* Updated default eclipse-wtp from 4.7.3b to 4.8.0 ([#382](https://github.com/diffplug/spotless/pull/382)).
* Updated default eclipse-groovy from 4.8.1 to 4.10.0 ([#382](https://github.com/diffplug/spotless/pull/382)).
* Updated default eclipse-jdt from 4.10.0 to 4.11.0 ([#384](https://github.com/diffplug/spotless/pull/384)).
* Fixed intermittent concurrency error while downloading formatter dependencies in multi-project builds ([#372](https://github.com/diffplug/spotless/issues/372)).

## [3.20.0] - 2019-03-11
* Made npm package versions of [`prettier`](https://prettier.io/) and [`tsfmt`](https://github.com/vvakame/typescript-formatter) (and its internal packages) configurable. ([#363](https://github.com/diffplug/spotless/pull/363))
  * Updated default npm package version of `prettier` from 1.13.4 to 1.16.4
  * Updated default npm package version of internally used typescript package from 2.9.2 to 3.3.3 and tslint package from 5.1.0 to 5.12.0 (both used by `tsfmt`)
* Updated default eclipse-wtp from 4.7.3a to 4.7.3b ([#371](https://github.com/diffplug/spotless/pull/371)).
* Default behavior of XML formatter changed to ignore external URIs ([#369](https://github.com/diffplug/spotless/issues/369)).
  * **WARNING RESOLVED: By default, xml formatter no longer downloads external entities. You can opt-in to resolve external entities by setting resolveExternalURI to true. However, if you do opt-in, be sure that all external entities are referenced over https and not http, or you may be vulnerable to XXE attacks.**

## [3.19.0] - 2019-03-11
**WARNING: xml formatter in this version may be vulnerable to XXE attacks, fixed in 3.20.0 (see [#358](https://github.com/diffplug/spotless/issues/358)).**

* Security fix: Updated groovy, c/c++, and eclipse WTP formatters so that they download their source jars securely using `https` rather than `http` ([#360](https://github.com/diffplug/spotless/issues/360)).
* Updated default eclipse-jdt from 4.9.0 to 4.10.0 ([#368](https://github.com/diffplug/spotless/pull/368))

## [3.18.0] - 2019-02-11
**WARNING: xml formatter in this version may be vulnerable to XXE attacks, fixed in 3.20.0 (see [#358](https://github.com/diffplug/spotless/issues/358)).**

* Provided eclipse-wtp formatters in generic formatter extension. ([#325](https://github.com/diffplug/spotless/pull/325)). This change obsoletes the CSS and XML extensions.
* Improved configuration times for large projects (thanks to @oehme for finding [#348](https://github.com/diffplug/spotless/pull/348)).
* Updated default google-java-format from 1.5 to 1.7 ([#335](https://github.com/diffplug/spotless/issues/335)).
* Replacing a step no longer triggers early evaluation ([#219](https://github.com/diffplug/spotless/issues/219)).
* `importOrderFile(Object file)` for java and groovy is now lazy ([#218](https://github.com/diffplug/spotless/issues/218)).
* added `targetExclude(Object...)` which excludes the given files from processing ([#353](https://github.com/diffplug/spotless/pull/353)).
  * This resolves several related issues:
    * [#153](https://github.com/diffplug/spotless/issues/153) using a `PatternFilterable` to determine source processed by `JavaExtension` and `KotlinExtension`
    * [#194](https://github.com/diffplug/spotless/issues/194) ignoreErrorForPath does not work
    * [#324](https://github.com/diffplug/spotless/issues/324) better support for excluding files from processing
  * Our answer for a long time had been "just use `target(Object...)` to fix this" but there is clearly sufficient demand to justify `targetExclude`.

## [3.17.0] - 2018-12-13
**WARNING: xml formatter in this version may be vulnerable to XXE attacks, fixed in 3.20.0 (see [#358](https://github.com/diffplug/spotless/issues/358)).**

* Updated default eclipse-jdt from 4.7.3a to 4.9.0 ([#316](https://github.com/diffplug/spotless/pull/316)). New version addresses enum-tab formatting bug in 4.8 ([#314](https://github.com/diffplug/spotless/issues/314)).
* Added `-spotlessFiles` switch to allow targeting specific files ([#322](https://github.com/diffplug/spotless/pull/322))

## [3.16.0] - 2018-10-30
**WARNING: xml formatter in this version may be vulnerable to XXE attacks, fixed in 3.20.0 (see [#358](https://github.com/diffplug/spotless/issues/358)).**

* Added support for Eclipse's CSS formatter from WTP ([#311](https://github.com/diffplug/spotless/pull/311)).

## [3.15.0] - 2018-09-23
**WARNING: xml formatter in this version may be vulnerable to XXE attacks, fixed in 3.20.0 (see [#358](https://github.com/diffplug/spotless/issues/358)).**

* Added `xml` support ([#140](https://github.com/diffplug/spotless/issues/140)) using formatter of Eclipse WTP 3.9.5 ([#241](https://github.com/diffplug/spotless/pull/241)).
* Added [`prettier`](https://prettier.io/) and [`tsfmt`](https://github.com/vvakame/typescript-formatter) support ([#283](https://github.com/diffplug/spotless/pull/283)).
* Added C/C++ support using formatter of Eclipse CDT 9.4.3 ([#232](https://github.com/diffplug/spotless/issues/232)).
* Updated default groovy-eclipse from 4.8.0 to 4.8.1 ([#288](https://github.com/diffplug/spotless/pull/288)). New version is based on [Groovy-Eclipse 3.0.0](https://github.com/groovy/groovy-eclipse/wiki/3.0.0-Release-Notes).
* LicenseHeaderStep now wont attempt to add license to `module-info.java` ([#272](https://github.com/diffplug/spotless/pull/272)).
* Updated JSR305 annotation from 3.0.0 to 3.0.2 ([#274](https://github.com/diffplug/spotless/pull/274))
* Migrated from FindBugs annotations 3.0.0 to SpotBugs annotations 3.1.6 ([#274](https://github.com/diffplug/spotless/pull/274))
* Gradle/Groovy `importOrder` no longer adds semicolons. ([#237](https://github.com/diffplug/spotless/issues/237))

## [3.14.0] - 2018-07-24
* Updated default eclipse-jdt from 4.7.2 to 4.7.3a ([#263](https://github.com/diffplug/spotless/issues/263)). New version fixes a bug preventing Java code formatting within JavaDoc comments ([#191](https://github.com/diffplug/spotless/issues/191)).
* Updated default groovy-eclipse from 4.6.3 to 4.8.0 ([#244](https://github.com/diffplug/spotless/pull/244)). New version allows to ignore internal formatter errors/warnings.
* Fixed integration with latest versions of scalafmt. ([#260](https://github.com/diffplug/spotless/pull/260))

## [3.13.0] - 2018-06-01
* Add line and column numbers to ktlint errors. ([#251](https://github.com/diffplug/spotless/pull/251))

## [3.12.0] - 2018-05-14
* Migrated `plugin-gradle`'s tests away from `TaskInternal#execute` to a custom method to help with Gradle 5.0 migration later on. ([#208](https://github.com/diffplug/spotless/pull/208))
* Fixed a bug in `LicenseHeaderStep` which caused an exception with some malformed date-aware licenses. ([#222](https://github.com/diffplug/spotless/pull/222))
* Updated default ktlint from 0.14.0 to 0.21.0
* Add ability to pass custom options to ktlint. See README for details.
* Added interface `HasBuiltinDelimiterForLicense` to language extensions that have pre-defined licence header delimiter. ([#235](https://github.com/diffplug/spotless/pull/235))

## [3.10.0] - 2018-02-15
* LicenseHeaderStep now supports customizing the year range separator in copyright notices. ([#199](https://github.com/diffplug/spotless/pull/199))

## [3.9.0] - 2018-02-05
* Updated default ktlint from 0.6.1 to 0.14.0
* Updated default google-java-format from 1.3 to 1.5
* Updated default eclipse-jdt from 4.7.1 to 4.7.2
* Added a configuration option to `googleJavaFormat` to switch the formatter style ([#193](https://github.com/diffplug/spotless/pull/193))
  + Use `googleJavaFormat().aosp()` to use AOSP-compliant style (4-space indentation) instead of the default Google Style

## [3.8.0] - 2018-01-02
* Bugfix: if the specified target of a spotless task was reduced, Spotless could keep giving warnings until the cache file was deleted.
* LicenseHeader now supports time-aware license headers. ([docs](https://github.com/diffplug/spotless/tree/main/plugin-gradle#license-header), [#179](https://github.com/diffplug/spotless/pull/179), thanks to @baptistemesta)

## [3.7.0] - 2017-12-02
* Updated default eclipse-jdt version to `4.7.1` from `4.6.3`.
* All spotless tasks now run before the `clean` task. ([#159](https://github.com/diffplug/spotless/issues/159))
* Added `sql` ([#166](https://github.com/diffplug/spotless/pull/166)) and `dbeaverSql`. ([#166](https://github.com/diffplug/spotless/pull/166))
  + Many thanks to [Baptiste Mesta](https://github.com/baptistemesta) for porting to Spotless.
  + Many thanks to [DBeaver](https://dbeaver.jkiss.org/) and the [DBeaver contributors](https://github.com/serge-rider/dbeaver/graphs/contributors) for building the implementation.

## [3.6.0] - 2017-09-29
* Fixes a rare up-to-date bug. ([#144](https://github.com/diffplug/spotless/issues/144) and [#146](https://github.com/diffplug/spotless/pull/146))

## [3.5.2] - 2017-09-05
* Fix licenseHeader so it works with Kotlin files starting with `@file:...` instead of `package ...` ([#136](https://github.com/diffplug/spotless/issues/136)).

## [3.5.1] - 2017-08-14
* Fixed `kotlinGradle` linting [Gradle Kotlin DSL](https://github.com/gradle/kotlin-dsl) files throwing `ParseException` ([#132](https://github.com/diffplug/spotless/issues/132)).

## [3.5.0] - 2017-08-13
* Changed `importOrder` interface from array to varargs ([#125](https://github.com/diffplug/spotless/issues/125)).
* The `kotlin` extension was mis-spelled as `kotin`.
* Added `kotlinGradle` method to `SpotlessExtension` for linting [Gradle Kotlin DSL](https://github.com/gradle/kotlin-dsl) files with [ktlint](https://github.com/shyiko/ktlint) ([#115](https://github.com/diffplug/spotless/issues/115))
* Added dedicated `groovyGradle` for formatting of Gradle files.

## [3.4.1] - 2017-07-11
* Default eclipse version for `EclipseFormatterStep` bumped to `4.6.3` from `4.6.1`. ([#116](https://github.com/diffplug/spotless/issues/116))
* Default scalafmt version for `ScalaFmtStep` bumped to `1.1.0` from `0.5.7` ([#124](https://github.com/diffplug/spotless/pull/124))
  + Also added support for the API change to scalafmt introduced in `0.7.0-RC1`
* Fixed wildcard targets for `includeFlat` subprojects ([#121](https://github.com/diffplug/spotless/issues/121))
* When spotless needs to download a formatter, it now uses the buildscript repositories specified in the root buildscript. ([#123](https://github.com/diffplug/spotless/pull/123), [#120](https://github.com/diffplug/spotless/issues/120))

## [3.4.0] - 2017-05-21
* `ImportOrderStep` can now handle multi-line comments and misplaced imports.
* Groovy extension now checks for the `groovy` plugin to be applied.
* Deprecated the old syntax for the eclipse formatter:
  + New syntax better separates the version from the other configuration options, and is more consistent with the other
  + `eclipseFormatFile('format.xml')` -> `eclipse().configFile('format.xml')`
  + `eclipseFormatFile('4.4.0', 'format.xml')` -> `eclipse('4.4.0').configFile('format.xml')`

## [3.3.2] - 2017-05-03
* Fixed a bug in `paddedCell()` which caused `spotlessCheck` to fail even after `spotlessApply` for cases where a rule is misbehaving and causing a cycle.

## [3.3.0] - 2017-04-11
* Added support for groovy formatting (huge thanks to Frank Vennemeyer! [#94](https://github.com/diffplug/spotless/pull/94), [#89](https://github.com/diffplug/spotless/pull/89), [#88](https://github.com/diffplug/spotless/pull/88), [#85](https://github.com/diffplug/spotless/pull/85))
* When special-purpose formatters need to be downloaded from maven, they are now resolved using the buildscript repositories rather than the project repositories. (thanks to [cal101](https://github.com/cal101) [#100](https://github.com/diffplug/spotless/pull/100))

## [3.2.0] - 2017-04-03
* Update default KtLint from 0.3.1 to 0.6.1 (thanks to @kvnxiao [#93](https://github.com/diffplug/spotless/pull/93)).
  + This means we no longer look for rules in the typo package `com.gihub.shyiko`, now only in `com.github.shyiko` (note the `t`).
* Added an `enforceCheck` property which allows users to disable adding `spotlessCheck` as a dependency of `check` (thanks to @gdecaso [#95](https://github.com/diffplug/spotless/pull/95)).
* Any errors in a step will now fail the build] - 201x-xx-xx previously they were only warned.
  + We claimed that we implemented this in 3.1.0, but it was broken.  We really fixed it this time.

## [3.1.0] - 2017-02-27
* Added support for Scala via [scalafmt](https://github.com/olafurpg/scalafmt).
* Added support for Kotlin via [ktlint](https://github.com/pinterest/ktlint).
* Added `FormatExtension::replaceStep`.
* `paddedCell()` is no longer required if a misbehaving rule converges.
* Any errors in a step will now fail the build] - 201x-xx-xx previously they were only warned.
* Added `FormatExtension::ignoreErrorForStep` and `FormatExtension::ignoreErrorForPath`.
* Bumped `google-java-format` to `1.3`.

## [3.0.0] - 2017-01-09
* BREAKING CHANGE: `customReplace` and `customReplaceRegex` renamed to just `replace` and `replaceRegex`.
* BREAKING CHANGE: Plugin portal ID is still `com.diffplug.gradle.spotless`, but maven coordinate has changed to `com.diffplug.spotless:spotless-plugin-gradle`.
* HUGE SPEEDUP: Now supports incremental build / up-to-date-checking.
  + If you are using `custom` or `customLazy`, you might want to take a look at [this javadoc](https://javadoc.io/doc/com.diffplug.spotless/spotless-plugin-gradle/3.27.0/com/diffplug/gradle/spotless/FormatExtension.html#bumpThisNumberIfACustomStepChanges-int-).
* BREAKING CHANGE: `freshmark` no longer includes all project properties by default.  All properties must now be added manually:

```gradle
spotless {
  freshmark {
    propertiesFile('gradle.properties')
    properties {
      it.put('key', 'value')
    }
  }
}
```

* Fixed googleJavaFormat so that it can now sort imports and remove unused imports.
* Added an à la carte `removeUnusedImports()` step.

## [2.4.1] - 2017-01-02
* Java files under the `src/main/groovy` folder are now formatted by default. ([Issue #59](https://github.com/diffplug/spotless/issues/59), [PR #60](https://github.com/diffplug/spotless/pull/60), thanks @ajoberstar).

## [2.4.0] - 2016-11-01
* If a formatter step throws an `Error` or any of its subclasses, such as the `AssertionError`s thrown by JUnit, AssertJ, etc. that error will kill the build ([#46](https://github.com/diffplug/spotless/issues/46))
  + This allows custom rules like this:

```gradle
custom 'no swearing', {
  if (it.toLowerCase().contains('fubar')) {
    throw new AssertionError('No swearing!');
  }
}
```

## [2.3.0] - 2016-10-27
* When `spotlessCheck` fails, the error message now contains a short diff of what is neccessary to fix the issue ([#10](https://github.com/diffplug/spotless/issues/10), thanks to Jonathan Bluett-Duncan).
* Added a [padded-cell mode](https://github.com/diffplug/spotless/blob/main/PADDEDCELL.md) which allows spotless to band-aid over misbehaving rules, and generate error reports for these rules (See [#37](https://github.com/diffplug/spotless/issues/37) for an example).
* Character encoding is now configurable (spotless-global or format-by-format).
* Line endings were previously only spotless-global, they now also support format-by-format.
* Upgraded eclipse formatter from 4.6.0 to 4.6.1

## [2.2.0] - 2016-10-07
* Added support for [google-java-format](https://github.com/google/google-java-format).

```
spotless {
  java {
    googleJavaFormat()  // googleJavaFormat('1.1') to specify a specific version
  }
}
```

## [2.1.0] - 2016-10-07
* Added the method `FormatExtension::customLazyGroovy` which fixes the Groovy closure problem.

## [2.0.0] - 2016-08-16
* `spotlessApply` now writes out a file only if it needs to be changed (big performance improvement).
* Java import sorting now removes duplicate imports.
* Eclipse formatter now warns if the formatter xml contains multiple profiles.
* Updated eclipse formatter to Eclipse Neon (4.6).
* BREAKING CHANGE: Eclipse formatter now formats javadoc comments.
  + You might want to look at the following settings in your `spotless.eclipseformat.xml`:

```
org.eclipse.jdt.core.formatter.join_lines_in_comments=true/false
org.eclipse.jdt.core.formatter.comment.format_javadoc_comments=true/false
org.eclipse.jdt.core.formatter.comment.format_line_comments=true/false
org.eclipse.jdt.core.formatter.comment.format_block_comments=true/false
```

The most important breaking change of 2.0 is the new default line ending mode, `GIT_ATTRIBUTES`.  This line ending mode copies git's behavior exactly.  This change should require no intervention from users, and should be significantly easier to adopt for users who are already using `.gitattributes` or the `core.eol` property.

If you aren't using git, you can still use `.gitattributes` files for fine-grained control of line endings.  If no git information is found, it behaves the same as PLATFORM_NATIVE (the old default).

Below is the algorithm used by git and spotless to determine the proper line ending for a file.  As soon as a step succeeds in finding a line ending, the other steps will not take place.

1. If the code is a git repository, look in the `$GIT_DIR/info/attributes` file for the `eol` attribute.
2. Look at the `.gitattributes` in the file's directory, going up the directory tree.
3. Look at the global `.gitattributes` file, if any.
4. Look at the `core.eol` property in the git config (looking first at repo-specific, then user-specific, then system-specific).
5. Use the PLATFORM_NATIVE line ending.

## [1.3.3] - 2016-03-10
* Upgraded Eclipse formatter to 4.5.2, which fixes [37 bugs](https://bugs.eclipse.org/bugs/buglist.cgi?query_format=advanced&resolution=FIXED&short_desc=%5Bformatter%5D&short_desc_type=allwordssubstr&target_milestone=4.5.1&target_milestone=4.5.2) compared to the previous 4.5.0.
* If you have been using `custom 'Lambda fix', { it.replace('} )', '})').replace('} ,', '},') }`, you don't need it anymore.

## [1.3.2] - 2015-12-17
* Spotless no longer clobbers package-info.java, fixes [#1](https://github.com/diffplug/spotless/issues/1).
* Added some infrastructure which allows `FormatterStep`s to peek at the filename if they really need to.

## [1.3.1] - 2015-09-22
* Bumped the FreshMark dependency to 1.3.0, because it offers improved error reporting.

## [1.3.0] - 2015-09-22
* Added native support for FreshMark.

## [1.2.0] - 2015-08-25
* Updated from Eclipse 4.5 M6 to the official Eclipse 4.5 release, which fixes several bugs in the formatter.
* Fixed a bug in the import sorter which made it impossible to deal with "all unmatched type imports".
* Formatting is now relative to the project directory rather than the root directory.
* Improved the logging levels.

## [1.1] - 2015-05-14
* No functional changes, probably not worth the time for an upgrade.
* First version which is available on plugins.gradle.org as well as jcenter.
* Removed some code that was copy-pasted from Durian, and added a Durian dependency.

## [1.0] - 2015-04-29
* Initial release.

## [0.1] - 2015-04-28
* First release, to test out that we can release to jcenter and whatnot.<|MERGE_RESOLUTION|>--- conflicted
+++ resolved
@@ -7,18 +7,13 @@
 * Support `jackson()` for YAML files ([#1492](https://github.com/diffplug/spotless/pull/1492))
 * Support `jackson()` for JSON files ([#1492](https://github.com/diffplug/spotless/pull/1492))
 * Allow to specify node executable for node-based formatters using `nodeExecutable` parameter ([#1500](https://github.com/diffplug/spotless/pull/1500))
+* Prettier will now suggest to install plugins if a parser cannot be inferred from the file extension ([#1511](https://github.com/diffplug/spotless/pull/1511))
 ### Fixed
 * The default list of type annotations used by `formatAnnotations` has had 8 more annotations from the Checker Framework added [#1494](https://github.com/diffplug/spotless/pull/1494)
 ### Changes
-<<<<<<< HEAD
-#### Removed
-* Removed support for KtLint 0.3x and 0.45.2 ([#1475](https://github.com/diffplug/spotless/pull/1475))
+* **POTENTIALLY BREAKING** Removed support for KtLint 0.3x and 0.45.2 ([#1475](https://github.com/diffplug/spotless/pull/1475))
   * `KtLint` does not maintain a stable API - before this PR, we supported every breaking change in the API since 2019.
   * From now on, we will support no more than 2 breaking changes at a time.
-=======
-* Prettier will now suggest to install plugins if a parser cannot be inferred from the file extension ([#1511](https://github.com/diffplug/spotless/pull/1511))
-
->>>>>>> 33f4abef
 
 ## [6.13.0] - 2023-01-14
 ### Added
