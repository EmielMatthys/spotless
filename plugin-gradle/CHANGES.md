# spotless-plugin-gradle releases

We adhere to the [keepachangelog](https://keepachangelog.com/en/1.0.0/) format (starting after version `3.27.0`).

## [Unreleased]
<<<<<<< HEAD
### Added
* You can now predeclare formatter dependencies in the root project.
  * specify one of:
  * `spotless { predeclareDeps() }` to resolve all deps from the root project, which will show up in dependency reports.
  * `spotless { predeclareDepsFromBuildscript() }` to resolve all deps from `buildscript { repositories {`, which will not show up in dependency reports ([see #1027](https://github.com/diffplug/spotless/issues/1027)).
  * and then below that you have a block where you simply declare each formatter which you are using, e.g.
  * ```
    spotless {
      ...
      predeclareDepsFromBuildscript()
    }
    spotlessPredeclare {
      java { eclipse() }
      kotlin { ktfmt('0.28') }
    }
    ```
  * By default, Spotless resolves all dependencies per-project, and the predeclaration above is unnecessary in the vast majority of cases.
=======

## [6.0.5] - 2021-12-16
>>>>>>> 946e08ed
### Fixed
* `ratchetFrom` is now faster and uses less memory ([#1038](https://github.com/diffplug/spotless/pull/1038)).

## [6.0.4] - 2021-12-07
### Fixed
* Fix gradle composite builds ([#860](https://github.com/diffplug/spotless/issues/860)).

## [6.0.3] - 2021-12-06
### Fixed
* Spotless no longer applies `BasePlugin` ([#1014](https://github.com/diffplug/spotless/pull/1014)).
  * This was done to ensure that any Spotless tasks would run after the `clean` task, but we found a way to do this without applying the `BasePlugin`. This resolves a conflict with the [Android Gradle template](https://issuetracker.google.com/issues/186924459) (fixes [#858](https://github.com/diffplug/spotless/issues/858)).
* Large parallel builds could throw `ConcurrentModificationException` (masked by "Cannot add a configuration with name"), now fixed. ([#1015](https://github.com/diffplug/spotless/issues/1015))

## [6.0.2] - 2021-12-05
### Changed
* Bumped default ktlint from `0.43.0` to `0.43.2`.
### Fixed
* Fixed problem with ktlint dependency variants ([#993](https://github.com/diffplug/spotless/issues/993))

## [6.0.1] - 2021-12-01
### Changed
* Added `named` option to `licenseHeader` to support alternate license header within same format (like java) ([872](https://github.com/diffplug/spotless/issues/872)).
* Added `onlyIfContentMatches` option to `licenseHeader` to skip license header application  based on source file content pattern ([#650](https://github.com/diffplug/spotless/issues/650)).
* Bump jgit version ([#992](https://github.com/diffplug/spotless/pull/992)).
  * jgit `5.10.0.202012080955-r` -> `5.13.0.202109080827-r`

## [6.0.0] - 2021-11-09
### Added
* Support for Gradle Configuration Cache* ([#982](https://github.com/diffplug/spotless/pull/982), [#986](https://github.com/diffplug/spotless/pull/986))
  * *Spotless must run on the same daemon that wrote the configuration cache. If it isn't, you'll get this error message:
  * ```
    Spotless JVM-local cache is stale. Regenerate the cache with
      rm -rf .gradle/configuration-cache
    ```
  * To make this daemon-restriction obsolete, please see and upvote [#987](https://github.com/diffplug/spotless/issues/987).
### Changed
* **BREAKING** Previously, many projects required `buildscript { repositories { mavenCentral() }}` at the top of their root project, because Spotless resolved its dependencies using the buildscript repositories. Spotless now resolves its dependencies from the normal project repositories of each project with a `spotless {...}` block. This means that you can remove the `buildscript {}` block, but you still need a `repositories { mavenCentral() }` (or similar) in each project which is using Spotless. ([#980](https://github.com/diffplug/spotless/pull/980), [#983](https://github.com/diffplug/spotless/pull/983))
  * If you prefer the old behavior, it is available via [`predeclareDepsFromBuildscript()` starting in `6.1.0`](../README.md#dependency-resolution-modes).
* **BREAKING** `createIndepentApplyTask(String taskName)` now requires that `taskName` does not end with `Apply`
* Bump minimum required Gradle from `6.1` to `6.1.1`.
* Bump default formatter versions ([#989](https://github.com/diffplug/spotless/pull/989))
  * google-java-format `1.11.0` -> `1.12.0`
  * ktlint `0.42.1` -> `0.43.0`
  * ktfmt `0.27` -> `0.29`
  * scalafmt `3.0.0` -> `3.0.8`

### Removed
* **BREAKING** `removeFormat` (which has been broken since `5.0`) has been removed. Use `clearSteps()` as a workaround ([#653](https://github.com/diffplug/spotless/issues/653)).

## [5.17.1] - 2021-10-26
### Changed
* Added support and bump Eclipse formatter default versions to `4.21` for `eclipse-groovy`. Change is only applied for JVM 11+.
* Added support for ktlint's FilenameRule ([#974](https://github.com/diffplug/spotless/pull/974)).

### Fixed
 * Temporary workspace deletion for Eclipse based formatters on JVM shutdown ([#967](https://github.com/diffplug/spotless/issues/967)). Change is only applied for Eclipse versions using JVM 11+, no back-port to older versions is planned.

## [5.17.0] - 2021-10-13
### Added
* Added support for calling local binary formatters ([#963](https://github.com/diffplug/spotless/pull/963))

### Fixed
 * [module-info formatting](https://github.com/diffplug/spotless/pull/958) in `eclipse-jdt` versions `4.20` and `4.21`. Note that the problem also affects older versions.
 * Added workaround to support projects using git worktrees ([#965](https://github.com/diffplug/spotless/pull/965))

## [5.16.0] - 2021-10-02
* Added `wildcardsLast()` option for Java `importOrder` ([#954](https://github.com/diffplug/spotless/pull/954))

### Added
* Added support for JBDI bind list params in sql formatter ([#955](https://github.com/diffplug/spotless/pull/955))

## [5.15.2] - 2021-09-27
### Changed
* Added support and bump Eclipse formatter default versions to `4.21` for `eclipse-cdt`, `eclipse-jdt`, `eclipse-wtp`. Change is only applied for JVM 11+.
* Added `groupArtifact` option for `google-java-format` ([#944](https://github.com/diffplug/spotless/pull/944))

## [5.15.1] - 2021-09-20
### Changed
* Added support and bump Eclipse formatter default versions for JVM 11+. For older JVMs the previous defaults remain.
  * `eclipse-cdt` from `4.16` to `4.20`
  * `eclipse-groovy` from `4.19` to `4.20`
  * `eclipse-jdt` from `4.19` to `4.20`
  * `eclipse-wtp` from `4.18` to `4.20`

### Fixed
* Large parallel multiproject builds could sometimes generate hard-to-reproduce errors below (reported in [#941](https://github.com/diffplug/spotless/pull/942), attempted fix in [#942](https://github.com/diffplug/spotless/pull/942)).
  * `:spotlessInternalRegisterDependencies task failed.`
  * `Cannot add a configuration with name 'spotless-1911100560'`
* Spotless does not [yet](https://github.com/diffplug/spotless/pull/721) support configuration-cache, but now it can never interfere with configuration-cache for other tasks. ([#720](https://github.com/diffplug/spotless/pull/720))
* Bump minimum required Gradle from `5.4` to `6.1`.

## [5.15.0] - 2021-09-04
### Added
* Added support for `google-java-format`'s `skip-reflowing-long-strings` option ([#929](https://github.com/diffplug/spotless/pull/929))

## [5.14.3] - 2021-08-20
### Changed
* Added support for [scalafmt 3.0.0](https://github.com/scalameta/scalafmt/releases/tag/v3.0.0) and bump default scalafmt version to `3.0.0` ([#913](https://github.com/diffplug/spotless/pull/913)).
* Bump default versions ([#915](https://github.com/diffplug/spotless/pull/915))
  * `ktfmt` from `0.24` to `0.27`
  * `ktlint` from `0.35.0` to `0.42.1`
  * `google-java-format` from `1.10.0` to `1.11.0`

## [5.14.2] - 2021-07-20
### Fixed
 * Improved [SQL formatting](https://github.com/diffplug/spotless/pull/897) with respect to comments

## [5.14.1] - 2021-07-06
### Changed
* Improved exception messages for [JSON formatting](https://github.com/diffplug/spotless/pull/885) failures

## [5.14.0] - 2021-06-17

### Added
* Added Gradle configuration [JVM-based JSON formatting](https://github.com/diffplug/spotless/issues/850)
### Fixed
* Fixed IndexOutOfBoundsException in parallel execution of `eclipse-groovy` formatter ([#877](https://github.com/diffplug/spotless/issues/877))

## [5.13.0] - 2021-06-10
### Added
* Added support for `eclipse-cdt` at `4.19.0`. Note that version requires Java 11 or higher.
* Added support for `eclipse-groovy` at `4.18.0` and `4.19.0`.
* Added support for `eclipse-wtp` at `4.19.0`. Note that version requires Java 11 or higher.
### Changed
* Bump `eclipse-groovy` default version from `4.17.0` to `4.19.0`.

## [5.12.5] - 2021-05-13
### Changed
* Update ktfmt from 0.21 to 0.24
### Fixed
* The `<url>` field in the maven POM is now set correctly ([#798](https://github.com/diffplug/spotless/issues/798))
* Node is re-installed if some other build step removed it ([#863](https://github.com/diffplug/spotless/issues/863))

## [5.12.4] - 2021-04-21
### Fixed
* Dependency configurations are now named rather than detached, attempt to fix #815.

## [5.12.3] - 2021-04-21
### Fixed
* Explicitly separate target file from git arguments when parsing year for license header to prevent command from failing on argument-like paths ([#847](https://github.com/diffplug/spotless/pull/847))

## [5.12.2] - 2021-04-20
### Fixed
* LicenseHeaderStep treats address as copyright year ([#716](https://github.com/diffplug/spotless/issues/716))

## [5.12.1] - 2021-04-13
### Fixed
* Fix license header bug for years in range ([#840](https://github.com/diffplug/spotless/pull/840)).

## [5.12.0] - 2021-04-10
### Added
* Added support for `eclipse-jdt` at `4.19.0`.
### Changed
* Bump `eclipse-jdt` default version from `4.18.0` to `4.19.0`.
* Bump `google-java-format` default version from `1.9` to `1.10.0`.
* Expose configuration exceptions from scalafmt ([#837](https://github.com/diffplug/spotless/issues/837))
### Fixed
* Exclude `.git`, `.gradle` and `build` directories when multiple targets are specified ([#835](https://github.com/diffplug/spotless/issues/835)).
  * As part of this fix, `**/blah.txt` is now handled the same as `**/*.txt`, which was always the expected behavior. Very unlikely to cause any user-visible changes in behavior.

## [5.11.1] - 2021-03-26
### Fixed
* Ensure consistent ordering of task inputs for `RegisterDependenciesTask`,bso the task is `up-to-date` when the spotless config has not changed.

## [5.11.0] - 2021-03-05
### Added
* Bump ktfmt to 0.21 and add support to Google and Kotlinlang formats ([#812](https://github.com/diffplug/spotless/pull/812))

## [5.10.2] - 2021-02-16
### Fixed
* Allow licence headers to be blank ([#801](https://github.com/diffplug/spotless/pull/801)).

## [5.10.1] - 2021-02-11
### Fixed
* Fixed the `clean` task when Gradle's configuration cache is enabled ([#796](https://github.com/diffplug/spotless/issues/796))

## [5.10.0] - 2021-02-09
### Added
* Support for diktat in KotlinGradleExtension ([#789](https://github.com/diffplug/spotless/pull/789))

## [5.9.0] - 2021-01-04
### Added
* Added support for `eclipse-cdt`, `eclipse-jdt`, and `eclipse-wtp` at `4.18.0`.
### Changed
* Bump `eclipse-jdt` default version from `4.17.0` to `4.18.0`.
* Bump `eclipse-wtp` default version from `4.17.0` to `4.18.0`.
* Bump `ktfmt` default version from `0.16` to `0.19` ([#748](https://github.com/diffplug/spotless/issues/748) and [#773](https://github.com/diffplug/spotless/issues/773)).
### Fixed
* Fixed `ratchetFrom` support for git-submodule ([#746](https://github.com/diffplug/spotless/issues/746)).
* Fixed `ratchetFrom` excess memory consumption ([#735](https://github.com/diffplug/spotless/issues/735)).
* `ktfmt` v0.19+ with dropbox-style works again ([#765](https://github.com/diffplug/spotless/pull/765)).
* `prettier` no longer throws errors on empty files ([#751](https://github.com/diffplug/spotless/pull/751)).
* Fixed error when running on root of windows mountpoint ([#760](https://github.com/diffplug/spotless/pull/760)).
* No longer declare inputs on `SpotlessCheck` and `SpotlessApply` since they don't have any outputs (worker task still does up-to-date and caching) ([#741](https://github.com/diffplug/spotless/issues/741)).

## [5.8.2] - 2020-11-16
### Fixed
* Fixed a bug which occurred if the root directory of the project was also the filesystem root ([#732](https://github.com/diffplug/spotless/pull/732))

## [5.8.1] - 2020-11-13
### Fixed
* Bump JGit from `5.8.0` to `5.9.0` to improve performance ([#726](https://github.com/diffplug/spotless/issues/726))

## [5.8.0] - 2020-11-12
### Added
* Added support to npm-based steps for picking up `.npmrc` files ([#727](https://github.com/diffplug/spotless/pull/727))

## [5.7.0] - 2020-10-20
### Added
* Added support for eclipse-cdt 4.14.0, 4.16.0 and 4.17.0 ([#722](https://github.com/diffplug/spotless/pull/722)).
* Added support for eclipse-groovy 4.14.0, 4.15.0, 4.16.0 and 4.17.0 ([#722](https://github.com/diffplug/spotless/pull/722)).
* Added support for eclipse-jdt 4.17.0 ([#722](https://github.com/diffplug/spotless/pull/722)).
* Added support for eclipse-wtp 4.14.0, 4.15.0, 4.16.0 and 4.17.0 ([#722](https://github.com/diffplug/spotless/pull/722)).
### Changed
* Updated default eclipse-cdt from 4.13.0 to 4.16.0 ([#722](https://github.com/diffplug/spotless/pull/722)). Note that version 4.17.0 is supported, but requires Java 11 or higher.
* Updated default eclipse-groovy from 4.13.0 to 4.17.0 ([#722](https://github.com/diffplug/spotless/pull/722)).
* Updated default eclipse-jdt from 4.16.0 to 4.17.0 ([#722](https://github.com/diffplug/spotless/pull/722)).
* Updated default eclipse-wtp from 4.13.0 to 4.17.0 ([#722](https://github.com/diffplug/spotless/pull/722)).

## [5.6.1] - 2020-09-21
### Fixed
* `5.6.0` introduced a bug where it was no longer possible to configure a single format twice, e.g. to have two `java{}` blocks in a single file. Fixed by [#702](https://github.com/diffplug/spotless/pull/702).

## [5.6.0] - 2020-09-21
### Added
* [`withinBlocks` allows you to apply rules only to specific sections of files](README.md#inception-languages-within-languages-within), for example formatting javascript within html, code examples within markdown, and things like that (implements [#412](https://github.com/diffplug/spotless/issues/412) - formatting inception).

## [5.5.2] - 2020-09-18
### Fixed
* Don't assume that file content passed into Prettier is at least 50 characters (https://github.com/diffplug/spotless/pull/699).

## [5.5.1] - 2020-09-12
### Fixed
* Improved JRE parsing to handle strings like `16-loom` (fixes [#693](https://github.com/diffplug/spotless/issues/693)).

## [5.5.0] - 2020-09-11
### Added
* New option [`toggleOffOn()`](README.md#spotlessoff-and-spotlesson) which allows the tags `spotless:off` and `spotless:on` to protect sections of code from the rest of the formatters ([#691](https://github.com/diffplug/spotless/pull/691)).
### Changed
* When applying license headers for the first time, we are now more lenient about parsing existing years from the header ([#690](https://github.com/diffplug/spotless/pull/690)).

## [5.4.0] - 2020-09-08
### Added
* `googleJavaFormat()` default version is now `1.9` on JDK 11+, while continuing to be `1.7` on earlier JDKs. This is especially helpful to `removeUnusedImports()`, since it always uses the default version of GJF (fixes [#681](https://github.com/diffplug/spotless/issues/681)).
### Fixed
* We did not proactively check to ensure that the Gradle version was modern enough, now we do (fixes [#684](https://github.com/diffplug/spotless/pull/684)).

## [5.3.0] - 2020-08-29
### Added
* Added support for  eclipse-jdt 4.14.0, 4.15.0 and 4.16.0 ([#678](https://github.com/diffplug/spotless/pull/678)).
### Changed
* Updated default eclipse-jdt from 4.13.0 to 4.16.0 ([#678](https://github.com/diffplug/spotless/pull/678)).

## [5.2.0] - 2020-08-25
### Added
- It is now much easier for Spotless to [integrate formatters with native executables](../CONTRIBUTING.md#integrating-outside-the-jvm). ([#672](https://github.com/diffplug/spotless/pull/672))
  - Added support for [python](README.md#python), specifically [black](README.md#black).
  - Added support for [clang-format](README.md#clang-format) for all formats.
### Fixed
* If you executed `gradlew spotlessCheck` multiple times within a single second (hard in practice, easy for a unit test) you could sometimes get an erroneous failure message.  Fixed in [#671](https://github.com/diffplug/spotless/pull/671).

## [5.1.2] - 2020-08-21
### Fixed
* `ktlint()` is now more robust when parsing version string for version-dependent implementation details, fixes [#668](https://github.com/diffplug/spotless/issues/668).

## [5.1.1] - 2020-08-05
### Fixed
* Depending on the file system, executing `gradle spotlessApply` might change permission on the changed files from `644` to `755`; fixes ([#656](https://github.com/diffplug/spotless/pull/656))
* When using the `prettier` or `tsfmt` steps, if any files were dirty then `spotlessCheck` would fail with `java.net.ConnectException: Connection refused` rather than the proper error message ([#651](https://github.com/diffplug/spotless/issues/651)).
### Changed
* Bump default ktfmt from `0.15` to `0.16`, and remove duplicated logic for the `--dropbox-style` option ([#642](https://github.com/diffplug/spotless/pull/648))

## [5.1.0] - 2020-07-13
### Added
* Bump default ktfmt from 0.13 to 0.15, and add support for the --dropbox-style option ([#641](https://github.com/diffplug/spotless/issues/641)).

## [5.0.0] - 2020-07-12

This release is *exactly* the same as `4.5.1`, except:

- it now has plugin id `com.diffplug.spotless`, rather than `com.diffplug.gradle.spotless` ([why](https://dev.to/nedtwigg/names-in-java-maven-and-gradle-2fm2))
- the minimum required Gradle has bumped from `2.14` to `5.4`
- all deprecated functionality has been removed
- `-PspotlessModern=true` (introduced in [`4.3.0`](#430---2020-06-05)) is now always on

If `id 'com.diffplug.gradle.spotless' version '4.5.1'` works without deprecation warnings, then you can upgrade to `id 'com.diffplug.spotless' version '5.0.0'` and no changes will be required.

* **BREAKING** All deprecated functionality has been removed ([#640](https://github.com/diffplug/spotless/pull/640)).
  * (dev-only) `SpotlessTask` was deleted, and `SpotlessTaskModern` was renamed to `SpotlessTask` (ditto for `SpotlessPlugin` and `SpotlessExtension`).
* Introduced in earlier versions, but formerly gated behind `-PspotlessModern=true`
  * We now calculate incremental builds using the new `InputChanges` rather than the deprecated `IncrementalTaskInputs`. ([#607](https://github.com/diffplug/spotless/pull/607))
  * We now use Gradle's config avoidance APIs. ([#617](https://github.com/diffplug/spotless/pull/617))
  * Spotless no longer creates any tasks eagerly. ([#622](https://github.com/diffplug/spotless/pull/622))
  * **BREAKING** The closures inside each format specification are now executed lazily on task configuration. ([#618](https://github.com/diffplug/spotless/pull/618))

```groovy
String isEager = 'nope'
spotless {
    java {
        isEager = 'yup'
    }
}
println "isEager $isEager"
// 'com.diffplug.gradle.spotless' -> isEager yup
// 'com.diffplug.spotless'        -> isEager nope
```

## [4.5.1] - 2020-07-04
### Fixed
* Git-native handling of line endings was broken, now fixed ([#639](https://github.com/diffplug/spotless/pull/639)).

## [4.5.0] - 2020-07-02
### Added
* Full support for the Gradle buildcache - previously only supported local, now supports remote too. Fixes [#566](https://github.com/diffplug/spotless/issues/566) and [#280](https://github.com/diffplug/spotless/issues/280), via changes in [#621](https://github.com/diffplug/spotless/pull/621) and [#571](https://github.com/diffplug/spotless/pull/571).
* `prettier` will now autodetect the parser (and formatter) to use based on the filename, unless you override this using `config()` or `configFile()` with the option `parser` or `filepath`. ([#620](https://github.com/diffplug/spotless/pull/620))
* (user-invisible) moved the deprecated lib code which was only being used in deprecated parts of `plugin-gradle` into the `.libdeprecated` package. ([#630](https://github.com/diffplug/spotless/pull/630))
* Added ANTLR4 support ([#326](https://github.com/diffplug/spotless/issues/326)).
### Fixed
* LineEndings.GIT_ATTRIBUTES is now a bit more efficient, and paves the way for remote build cache support in Gradle. ([#621](https://github.com/diffplug/spotless/pull/621))
* `ratchetFrom` now ratchets from the merge base of `HEAD` and the specified branch.  This fixes the surprising behavior when a remote branch advanced ([#631](https://github.com/diffplug/spotless/pull/631) fixes [#627](https://github.com/diffplug/spotless/issues/627)).
### Deprecated
* The default targets for `C/C++`, `freshmark`, `sql`, and `typescript` now generate a warning, asking the user to specify a target manually. There is no well-established convention for these languages in the gradle ecosystem, and the performance of the default target is far worse than a user-provided one.  If you dislike this change, please complain in [#634](https://github.com/diffplug/spotless/pull/634).
* `customLazy` and `customLazyGroovy` now generate a warning, asking the user to migrate to `custom`.  There is no longer a performance advantage to `customLazy` in the new modern plugin. See [#635](https://github.com/diffplug/spotless/pull/635/files) for example migrations.
* inside the `cpp { }` block, the `eclipse` step now generates a warning, asking you to switch to `eclipseCdt`.  It is the same underlying step, but the new name clears up any confusion with the more common Java `eclipse`. [#636](https://github.com/diffplug/spotless/pull/635/files)

## [4.4.0] - 2020-06-19
### Added
* It is now possible to have multiple language-specific formats. ([9a02419](https://github.com/diffplug/spotless/pull/618/commits/9a024195982759977108b1d857670459939f4000))

```groovy
import com.diffplug.gradle.spotless.KotlinExtension
spotless {
  kotlin {
    target 'src/**/*.kt'
    ktlint()
  }
  format 'kotlinScript', KotlinExtension, {
    target 'src/**/*.kts'
    ktfmt()
  }
}
```

## [4.3.1] - 2020-06-17
### Changed
* Nodejs-based formatters `prettier` and `tsfmt` now use native node instead of the J2V8 approach. ([#606](https://github.com/diffplug/spotless/pull/606))
  * This removes the dependency to the no-longer-maintained Linux/Windows/macOs variants of J2V8.
  * This enables spotless to use the latest `prettier` versions (instead of being stuck at prettier version <= `1.19.0`)
  * Bumped default versions, prettier `1.16.4` -> `2.0.5`, tslint `5.12.1` -> `6.1.2`
### Fixed
* Using `ratchetFrom 'origin/main'` on a bare checkout generated a cryptic error, now generates a clear error. ([#608](https://github.com/diffplug/spotless/issues/608))
* Using `ratchetFrom 'nonexistent-reference` generated a cryptic error, now generates a clear error. ([#612](https://github.com/diffplug/spotless/issues/612))

## [4.3.0] - 2020-06-05
### Deprecated
* `-PspotlessFiles` has been deprecated and will be removed.  It is slow and error-prone, especially for win/unix cross-platform, and we have better options available now:
  * If you are formatting just one file, try the much faster [IDE hook](https://github.com/diffplug/spotless/blob/main/plugin-gradle/IDE_HOOK.md)
  * If you are integrating with git, try the much easier (and faster) [`ratchetFrom 'origin/main'`](https://github.com/diffplug/spotless/tree/main/plugin-gradle#ratchet)
  * If neither of these work for you, let us know in [this PR](https://github.com/diffplug/spotless/pull/602).
### Added
* If you specify `-PspotlessSetLicenseHeaderYearsFromGitHistory=true`, Spotless will perform an expensive search through git history to determine the oldest and newest commits for each file, and uses that to determine license header years. ([#604](https://github.com/diffplug/spotless/pull/604))
* It is now possible for individual formats to set their own `ratchetFrom` value, similar to how formats can have their own `encoding`. ([#605](https://github.com/diffplug/spotless/pull/605)).
* (spotless devs only) if you specify `-PspotlessModern=true` Spotless will run the in-progress Gradle `5.4+` code.  The `modernTest` build task runs our test suite in this way.  It will be weeks/months before this is recommended for end-users. ([#598](https://github.com/diffplug/spotless/pull/598))

## [4.2.1] - 2020-06-04
### Fixed
* `ratchetFrom` incorrectly marked every file as though it were clean on Windows. ([#596](https://github.com/diffplug/spotless/pull/596))
  * Also large [performance improvement (win and unix) for multiproject builds](https://github.com/diffplug/spotless/pull/597/commits/f66dc8de137a34d14768e83ab3cbff5344539b56). ([#597](https://github.com/diffplug/spotless/pull/597))
* Improved the warning message for `paddedCell` deprecation, along with many API-invisible fixes and cleanup. ([#592](https://github.com/diffplug/spotless/pull/592))

## [4.2.0] - 2020-06-03
### Added
* If you use `ratchetFrom` and `licenseHeader`, the year in your license header will now be automatically kept up-to-date for changed files. For example, if the current year is 2020: ([#593](https://github.com/diffplug/spotless/pull/593))
  * `/** Copyright 2020 */` -> unchanged
  * `/** Copyright 1990 */` -> `/** Copyright 1990-2020 */`
  * `/** Copyright 1990-1993 */` -> `/** Copyright 1990-2020 */`
  * You can disable this behavior with `licenseHeader(...).updateYearWithLatest(false)`, or you can enable it without using `ratchetFrom` by using `updateYearWithLatest(true)` (not recommended).
### Fixed
* `ratchetFrom` had a bug (now fixed) such that it reported all files outside the root directory as changed. ([#594](https://github.com/diffplug/spotless/pull/594))

## [4.1.0] - 2020-06-01
### Added
* You can now ratchet a project's style by limiting Spotless only to files which have changed since a given [git reference](https://javadoc.io/doc/org.eclipse.jgit/org.eclipse.jgit/5.6.1.202002131546-r/org/eclipse/jgit/lib/Repository.html#resolve-java.lang.String-), e.g. `ratchetFrom 'origin/main'`. ([#590](https://github.com/diffplug/spotless/pull/590))
* Support for ktfmt in KotlinGradleExtension. ([#583](https://github.com/diffplug/spotless/pull/583))
### Fixed
* Users can now run `spotlessCheck` and `spotlessApply` in the same build. ([#584](https://github.com/diffplug/spotless/pull/584))
* Fixed intermittent `UnsatisfiedLinkError` in nodejs-based steps. ([#586](https://github.com/diffplug/spotless/pull/586))
  * Also, a shared library used by the nodejs steps used to be extracted into the user home directory, but now it is extracted into `{rootProject}/build/spotless-nodejs-cache`.
* Fixed intermittent `java.nio.file.DirectoryNotEmptyException` on incremental builds where folders had been removed. ([#589](https://github.com/diffplug/spotless/pull/589))
* Starting in `4.0`, it is no longer possible for a project to format files which are not within its project folder (for example, `:a` can no longer format files in `:b`).  We did not explicitly note this in the changelog entry for `4.0`, and we gave a very confusing error message if users tried.  We now give a more helpful error message, and this breaking change has been retroactively noted in the changelog for `4.0.0`. ([#588](https://github.com/diffplug/spotless/pull/588))

## [4.0.1] - 2020-05-21
### Fixed
* If the encoding was set incorrectly, `spotlessApply` could clobber special characters.  Spotless now prevents this, and helps to suggest the correct encoding. ([#575](https://github.com/diffplug/spotless/pull/575))

## [4.0.0] - 2020-05-17
**TLDR: This version improves performance and adds support for the local Gradle Build Cache.  You will not need to make any changes in your buildscript.**  It is a breaking change only for a few users who have built *other* plugins on top of this one.

### Added
* Support for the gradle build cache. ([#576](https://github.com/diffplug/spotless/pull/576))
  * The local cache will work great, but the remote cache will always miss until [#566](https://github.com/diffplug/spotless/issues/566) is resolved.
### Removed
* **BREAKING** it used to be possible for any project to format files in any other project.  For example, `:a` could format files in `:b`.  It is now only possible to format files within the project directory.  It is okay (but not advised) to format files in subprojects, since they are within the project directory.
* (Power users only) **BREAKING** `void SpotlessTask::setCheck()` and `setApply()` have been removed. ([#576](https://github.com/diffplug/spotless/pull/576))
  * Previously, the `check` and `apply` tasks were just marker tasks, and they called `setCheck` and `setApply` on the "worker" task.  Now `check` and `apply` are real tasks in their own right, so the marker-task kludge is no longer necessary.
### Changed
* (Power users only) **BREAKING** `SpotlessTask FormatExtension::createIndependentTask` has been removed, and replaced with `SpotlessApply::createIndependentApplyTask`. ([#576](https://github.com/diffplug/spotless/pull/576))
* Improve suggested gradle invocation for running `spotlessApply`. ([#578](https://github.com/diffplug/spotless/pull/578))

## [3.30.0] - 2020-05-11
### Added
* `-PspotlessIdeHook` which makes the VS Code extension faster and more reliable.  See [`IDE_INTEGRATION.md`](IDE_INTEGRATION.md) for more details. ([#568](https://github.com/diffplug/spotless/pull/568))

## [3.29.0] - 2020-05-05
### Added
* 🎉🎉🎉 [**VS Code Extension**](https://marketplace.visualstudio.com/items?itemName=richardwillis.vscode-spotless-gradle) thanks to [@badsyntax](https://github.com/badsyntax) 🎉🎉🎉
* Support for google-java-format 1.8 (requires build to run on Java 11+) ([#562](https://github.com/diffplug/spotless/issues/562))
* Support for ktfmt 0.13 (requires build to run on Java 11+) ([#569](https://github.com/diffplug/spotless/pull/569))
### Changed
* PaddedCell is now always enabled.  It is strictly better than non-padded cell, and there is no performance penalty.  [See here](https://github.com/diffplug/spotless/pull/560#issuecomment-621752798) for detailed explanation. ([#561](https://github.com/diffplug/spotless/pull/561))
* Updated a bunch of dependencies, most notably jgit `5.5.0.201909110433-r` -> `5.7.0.202003110725-r`. ([#564](https://github.com/diffplug/spotless/pull/564))

## [3.28.1] - 2020-04-02
### Fixed
* Eclipse-WTP formatter (web tools platform, not java) handles some character encodings incorrectly on OS with non-unicode default file encoding [#545](https://github.com/diffplug/spotless/issues/545). Fixed for Eclipse-WTP formatter Eclipse version 4.13.0 (default version).

## [3.28.0] - 2020-03-20
### Added
* Enable IntelliJ-compatible token `$today.year` for specifying the year in license header files. ([#542](https://github.com/diffplug/spotless/pull/542))
### Fixed
* Eclipse-WTP formatter (web tools platform, not java) could encounter errors in parallel multiproject builds [#492](https://github.com/diffplug/spotless/issues/492). Fixed for Eclipse-WTP formatter Eclipse version 4.13.0 (default version).

## [3.27.2] - 2020-03-05
### Fixed
* Add tests to `SpecificFilesTest` to fix [#529](https://github.com/diffplug/spotless/issues/529)
* If you applied spotless to a subproject, but not to the root project, then on Gradle 6+ you would get the deprecation warning `Using method Project#afterEvaluate(Action) when the project is already evaluated has been deprecated.`  This has now been fixed. ([#506](https://github.com/diffplug/spotless/issues/506))

## [3.27.1] - 2020-01-14
### Fixed
* `licenseHeader` and `licenseHeaderFile` accidentally returned a package-private config object, which is now public, fixes ([#505](https://github.com/diffplug/spotless/issues/505)).

## [3.27.0] - 2020-01-01
* Added method `FormatExtension.createIndependentTask(String taskName)` which allows creating a Spotless task outside of the `check`/`apply` lifecycle.  See [javadoc](https://github.com/diffplug/spotless/blob/91ed7203994e52058ea6c2e0f88d023ed290e433/plugin-gradle/src/main/java/com/diffplug/gradle/spotless/FormatExtension.java#L613-L639) for details. ([#500](https://github.com/diffplug/spotless/pull/500))
* Running `clean` and `spotlessCheck` during a parallel build could cause exceptions, fixed by ([#501](https://github.com/diffplug/spotless/pull/501)).
* Fixed Gradle 7 deprecation warnings that started being emitted in Gradle 6. ([#503](https://github.com/diffplug/spotless/pull/503))
  * Even if you're using a pre-6.0 version of Gradle, you will probably see small performance and stability improvements. The PR above finally fixed the root problems of ([#372](https://github.com/diffplug/spotless/issues/372)).

## [3.26.1] - 2019-11-27
* Revert the change in console display of errors from 3.26.0 ([#485](https://github.com/diffplug/spotless/pull/485)) because [of these problems](https://github.com/diffplug/spotless/pull/485#issuecomment-552925932).
* Bugfix: Fix NPE in EclipseXmlFormatterStepImpl ([#489](https://github.com/diffplug/spotless/pull/489))

## [3.26.0] - 2019-11-11
* Fix project URLs in poms. ([#478](https://github.com/diffplug/spotless/pull/478))
* Fix `ImportSorter` crashing with empty files. ([#474](https://github.com/diffplug/spotless/pull/474))
  * Fixes [#305](https://github.com/diffplug/spotless/issues/305) StringIndexOutOfBoundsException for empty Groovy file when performing importOrder
* Bugfix: CDT version `4.12.0` now properly uses `9.8`, whereas before it used `9.7`. ([#482](https://github.com/diffplug/spotless/pull/482#discussion_r341380884))
* Updated default eclipse-wtp from 4.12.0 to 4.13.0 ([#482](https://github.com/diffplug/spotless/pull/482)).
* Updated default eclipse-groovy from 4.12.0 to 4.13.0 ([#482](https://github.com/diffplug/spotless/pull/482)).
* Updated default eclipse-jdt from 4.12.0 to 4.13.0 ([#482](https://github.com/diffplug/spotless/pull/482)).
* Updated default eclipse-cdt from 4.12.0 to 4.13.0 ([#482](https://github.com/diffplug/spotless/pull/482)).
* Bump default version of KtLint from `0.34.2` to `0.35.0`. ([#473](https://github.com/diffplug/spotless/issues/473))
* Several improvements to the console display of formatting errors. ([#465](https://github.com/diffplug/spotless/pull/465))
    * Visualize \r and \n as ␍ and ␊ when possible ([#465](https://github.com/diffplug/spotless/pull/465))
    * Make end-of-lines visible when file contains whitespace and end-of-line issues at the same time ([#465](https://github.com/diffplug/spotless/pull/465))
    * Print actual diff line instead of "1 more lines that didn't fit" ([#467](https://github.com/diffplug/spotless/issues/467))

## [3.25.0] - 2019-10-06
* Spotless no longer breaks configuration avoidance for other tasks (specifically the `check` task and all of its dependees) ([#463](https://github.com/diffplug/spotless/pull/463)).
  * Important change: **Formerly, Spotless did not create its tasks until the `afterEvaluate` phase.  Spotless now creates them as soon as the plugin is applied**, and it creates the format-specific tasks as soon as the formats are defined.  There is no performance degradation associated with this change, and it makes configuring Spotless easier.
* Add support for ktlint `0.34+`, and bump default version from `0.32.0` to `0.34.2`. ([#469](https://github.com/diffplug/spotless/pull/469))

## [3.24.3] - 2019-09-23
* Update jgit from `5.3.2.201906051522-r` to `5.5.0.201909110433-r`. ([#445](https://github.com/diffplug/spotless/pull/445))
  * Fixes [#410](https://github.com/diffplug/spotless/issues/410) AccessDeniedException in MinGW/GitBash.
  * Also fixes occasional [hang on NFS due to filesystem timers](https://github.com/diffplug/spotless/pull/407#issuecomment-514824364).
* Eclipse-based formatters used to leave temporary files around ([#447](https://github.com/diffplug/spotless/issues/447)). This is now fixed, but only for eclipse 4.12+, no back-port to older Eclipse formatter versions is planned. ([#451](https://github.com/diffplug/spotless/issues/451))
* Fixed a bad but simple bug in `paddedCell()` ([#455](https://github.com/diffplug/spotless/pull/455))
    * if a formatter was behaving correctly on a given file (was idempotent)
    * but the file was not properly formatted
    * `spotlessCheck` would improperly say "all good" even though `spotlessApply` would properly change them
    * combined with up-to-date checking, could lead to even more confusing results,
     ([#338](https://github.com/diffplug/spotless/issues/338))
    * Fixed now!
* When you specify `targetExclude()`, spotless no longer silently removes `build` directories from the exclusion ([#457](https://github.com/diffplug/spotless/pull/457)).
* Bumped `scalafmt` default version from `1.1.0` to `2.0.1`, since there are [bugs](https://github.com/diffplug/spotless/issues/454) in the old default ([#458](https://github.com/diffplug/spotless/pull/458)).

## [3.24.2] - 2019-08-19
* Fixed `Warning deprecated usage found: Using the incremental task API without declaring any outputs has been deprecated.` that started appearing in Gradle 5.5 ([#434](https://github.com/diffplug/spotless/pull/434)).

## [3.24.1] - 2019-08-12
* Fixes class loading issue with Java 9+ ([#426](https://github.com/diffplug/spotless/pull/426)).

## [3.24.0] - 2019-07-29
* Updated default eclipse-wtp from 4.8.0 to 4.12.0 ([#423](https://github.com/diffplug/spotless/pull/423)).
* Updated default eclipse-groovy from 4.10 to 4.12.0 ([#423](https://github.com/diffplug/spotless/pull/423)).
* Updated default eclipse-jdt from 4.11.0 to 4.12.0 ([#423](https://github.com/diffplug/spotless/pull/423)).
* Updated default eclipse-cdt from 4.11.0 to 4.12.0 ([#423](https://github.com/diffplug/spotless/pull/423)).
    * **KNOWN BUG - accidentally published CDT 9.7 rather than 9.8 - fixed in 3.26.0**
* Added new maven coordinates for scalafmt 2.0.0+, maintains backwards compatability ([#415](https://github.com/diffplug/spotless/issues/415))

## [3.23.1] - 2019-06-17
* Fixes incorrect M2 cache directory path handling of Eclipse based formatters ([#401](https://github.com/diffplug/spotless/issues/401))
* Update jgit from `4.9.0.201710071750-r` to `5.3.2.201906051522-r` because gradle project is sometimes broken by `apache httpcomponents` in transitive dependency. ([#407](https://github.com/diffplug/spotless/pull/407))

## [3.23.0] - 2019-04-24
* Updated default ktlint from 0.21.0 to 0.32.0, and Maven coords to com.pinterest ([#394](https://github.com/diffplug/spotless/pull/394))

## [3.22.0] - 2019-04-15
* Updated default eclipse-cdt from 4.7.3a to 4.11.0 ([#390](https://github.com/diffplug/spotless/pull/390)).

## [3.21.1] - 2019-03-29
* Fixes incorrect plugin and pom metadata in `3.21.0` ([#388](https://github.com/diffplug/spotless/issues/388)).

## [3.21.0] - 2019-03-28
* Updated default eclipse-wtp from 4.7.3b to 4.8.0 ([#382](https://github.com/diffplug/spotless/pull/382)).
* Updated default eclipse-groovy from 4.8.1 to 4.10.0 ([#382](https://github.com/diffplug/spotless/pull/382)).
* Updated default eclipse-jdt from 4.10.0 to 4.11.0 ([#384](https://github.com/diffplug/spotless/pull/384)).
* Fixed intermittent concurrency error while downloading formatter dependencies in multi-project builds ([#372](https://github.com/diffplug/spotless/issues/372)).

## [3.20.0] - 2019-03-11
* Made npm package versions of [`prettier`](https://prettier.io/) and [`tsfmt`](https://github.com/vvakame/typescript-formatter) (and its internal packages) configurable. ([#363](https://github.com/diffplug/spotless/pull/363))
  * Updated default npm package version of `prettier` from 1.13.4 to 1.16.4
  * Updated default npm package version of internally used typescript package from 2.9.2 to 3.3.3 and tslint package from 5.1.0 to 5.12.0 (both used by `tsfmt`)
* Updated default eclipse-wtp from 4.7.3a to 4.7.3b ([#371](https://github.com/diffplug/spotless/pull/371)).
* Default behavior of XML formatter changed to ignore external URIs ([#369](https://github.com/diffplug/spotless/issues/369)).
  * **WARNING RESOLVED: By default, xml formatter no longer downloads external entities. You can opt-in to resolve external entities by setting resolveExternalURI to true. However, if you do opt-in, be sure that all external entities are referenced over https and not http, or you may be vulnerable to XXE attacks.**

## [3.19.0] - 2019-03-11
**WARNING: xml formatter in this version may be vulnerable to XXE attacks, fixed in 3.20.0 (see [#358](https://github.com/diffplug/spotless/issues/358)).**

* Security fix: Updated groovy, c/c++, and eclipse WTP formatters so that they download their source jars securely using `https` rather than `http` ([#360](https://github.com/diffplug/spotless/issues/360)).
* Updated default eclipse-jdt from 4.9.0 to 4.10.0 ([#368](https://github.com/diffplug/spotless/pull/368))

## [3.18.0] - 2019-02-11
**WARNING: xml formatter in this version may be vulnerable to XXE attacks, fixed in 3.20.0 (see [#358](https://github.com/diffplug/spotless/issues/358)).**

* Provided eclipse-wtp formatters in generic formatter extension. ([#325](https://github.com/diffplug/spotless/pull/325)). This change obsoletes the CSS and XML extensions.
* Improved configuration times for large projects (thanks to @oehme for finding [#348](https://github.com/diffplug/spotless/pull/348)).
* Updated default google-java-format from 1.5 to 1.7 ([#335](https://github.com/diffplug/spotless/issues/335)).
* Replacing a step no longer triggers early evaluation ([#219](https://github.com/diffplug/spotless/issues/219)).
* `importOrderFile(Object file)` for java and groovy is now lazy ([#218](https://github.com/diffplug/spotless/issues/218)).
* added `targetExclude(Object...)` which excludes the given files from processing ([#353](https://github.com/diffplug/spotless/pull/353)).
  * This resolves several related issues:
    * [#153](https://github.com/diffplug/spotless/issues/153) using a `PatternFilterable` to determine source processed by `JavaExtension` and `KotlinExtension`
    * [#194](https://github.com/diffplug/spotless/issues/194) ignoreErrorForPath does not work
    * [#324](https://github.com/diffplug/spotless/issues/324) better support for excluding files from processing
  * Our answer for a long time had been "just use `target(Object...)` to fix this" but there is clearly sufficient demand to justify `targetExclude`.

## [3.17.0] - 2018-12-13
**WARNING: xml formatter in this version may be vulnerable to XXE attacks, fixed in 3.20.0 (see [#358](https://github.com/diffplug/spotless/issues/358)).**

* Updated default eclipse-jdt from 4.7.3a to 4.9.0 ([#316](https://github.com/diffplug/spotless/pull/316)). New version addresses enum-tab formatting bug in 4.8 ([#314](https://github.com/diffplug/spotless/issues/314)).
* Added `-spotlessFiles` switch to allow targeting specific files ([#322](https://github.com/diffplug/spotless/pull/322))

## [3.16.0] - 2018-10-30
**WARNING: xml formatter in this version may be vulnerable to XXE attacks, fixed in 3.20.0 (see [#358](https://github.com/diffplug/spotless/issues/358)).**

* Added support for Eclipse's CSS formatter from WTP ([#311](https://github.com/diffplug/spotless/pull/311)).

## [3.15.0] - 2018-09-23
**WARNING: xml formatter in this version may be vulnerable to XXE attacks, fixed in 3.20.0 (see [#358](https://github.com/diffplug/spotless/issues/358)).**

* Added `xml` support ([#140](https://github.com/diffplug/spotless/issues/140)) using formatter of Eclipse WTP 3.9.5 ([#241](https://github.com/diffplug/spotless/pull/241)).
* Added [`prettier`](https://prettier.io/) and [`tsfmt`](https://github.com/vvakame/typescript-formatter) support ([#283](https://github.com/diffplug/spotless/pull/283)).
* Added C/C++ support using formatter of Eclipse CDT 9.4.3 ([#232](https://github.com/diffplug/spotless/issues/232)).
* Updated default groovy-eclipse from 4.8.0 to 4.8.1 ([#288](https://github.com/diffplug/spotless/pull/288)). New version is based on [Groovy-Eclipse 3.0.0](https://github.com/groovy/groovy-eclipse/wiki/3.0.0-Release-Notes).
* LicenseHeaderStep now wont attempt to add license to `module-info.java` ([#272](https://github.com/diffplug/spotless/pull/272)).
* Updated JSR305 annotation from 3.0.0 to 3.0.2 ([#274](https://github.com/diffplug/spotless/pull/274))
* Migrated from FindBugs annotations 3.0.0 to SpotBugs annotations 3.1.6 ([#274](https://github.com/diffplug/spotless/pull/274))
* Gradle/Groovy `importOrder` no longer adds semicolons. ([#237](https://github.com/diffplug/spotless/issues/237))

## [3.14.0] - 2018-07-24
* Updated default eclipse-jdt from 4.7.2 to 4.7.3a ([#263](https://github.com/diffplug/spotless/issues/263)). New version fixes a bug preventing Java code formatting within JavaDoc comments ([#191](https://github.com/diffplug/spotless/issues/191)).
* Updated default groovy-eclipse from 4.6.3 to 4.8.0 ([#244](https://github.com/diffplug/spotless/pull/244)). New version allows to ignore internal formatter errors/warnings.
* Fixed integration with latest versions of scalafmt. ([#260](https://github.com/diffplug/spotless/pull/260))

## [3.13.0] - 2018-06-01
* Add line and column numbers to ktlint errors. ([#251](https://github.com/diffplug/spotless/pull/251))

## [3.12.0] - 2018-05-14
* Migrated `plugin-gradle`'s tests away from `TaskInternal#execute` to a custom method to help with Gradle 5.0 migration later on. ([#208](https://github.com/diffplug/spotless/pull/208))
* Fixed a bug in `LicenseHeaderStep` which caused an exception with some malformed date-aware licenses. ([#222](https://github.com/diffplug/spotless/pull/222))
* Updated default ktlint from 0.14.0 to 0.21.0
* Add ability to pass custom options to ktlint. See README for details.
* Added interface `HasBuiltinDelimiterForLicense` to language extensions that have pre-defined licence header delimiter. ([#235](https://github.com/diffplug/spotless/pull/235))

## [3.10.0] - 2018-02-15
* LicenseHeaderStep now supports customizing the year range separator in copyright notices. ([#199](https://github.com/diffplug/spotless/pull/199))

## [3.9.0] - 2018-02-05
* Updated default ktlint from 0.6.1 to 0.14.0
* Updated default google-java-format from 1.3 to 1.5
* Updated default eclipse-jdt from 4.7.1 to 4.7.2
* Added a configuration option to `googleJavaFormat` to switch the formatter style ([#193](https://github.com/diffplug/spotless/pull/193))
  + Use `googleJavaFormat().aosp()` to use AOSP-compliant style (4-space indentation) instead of the default Google Style

## [3.8.0] - 2018-01-02
* Bugfix: if the specified target of a spotless task was reduced, Spotless could keep giving warnings until the cache file was deleted.
* LicenseHeader now supports time-aware license headers. ([docs](https://github.com/diffplug/spotless/tree/main/plugin-gradle#license-header), [#179](https://github.com/diffplug/spotless/pull/179), thanks to @baptistemesta)

## [3.7.0] - 2017-12-02
* Updated default eclipse-jdt version to `4.7.1` from `4.6.3`.
* All spotless tasks now run before the `clean` task. ([#159](https://github.com/diffplug/spotless/issues/159))
* Added `sql` ([#166](https://github.com/diffplug/spotless/pull/166)) and `dbeaverSql`. ([#166](https://github.com/diffplug/spotless/pull/166))
  + Many thanks to [Baptiste Mesta](https://github.com/baptistemesta) for porting to Spotless.
  + Many thanks to [DBeaver](https://dbeaver.jkiss.org/) and the [DBeaver contributors](https://github.com/serge-rider/dbeaver/graphs/contributors) for building the implementation.

## [3.6.0] - 2017-09-29
* Fixes a rare up-to-date bug. ([#144](https://github.com/diffplug/spotless/issues/144) and [#146](https://github.com/diffplug/spotless/pull/146))

## [3.5.2] - 2017-09-05
* Fix licenseHeader so it works with Kotlin files starting with `@file:...` instead of `package ...` ([#136](https://github.com/diffplug/spotless/issues/136)).

## [3.5.1] - 2017-08-14
* Fixed `kotlinGradle` linting [Gradle Kotlin DSL](https://github.com/gradle/kotlin-dsl) files throwing `ParseException` ([#132](https://github.com/diffplug/spotless/issues/132)).

## [3.5.0] - 2017-08-13
* Changed `importOrder` interface from array to varargs ([#125](https://github.com/diffplug/spotless/issues/125)).
* The `kotlin` extension was mis-spelled as `kotin`.
* Added `kotlinGradle` method to `SpotlessExtension` for linting [Gradle Kotlin DSL](https://github.com/gradle/kotlin-dsl) files with [ktlint](https://github.com/shyiko/ktlint) ([#115](https://github.com/diffplug/spotless/issues/115))
* Added dedicated `groovyGradle` for formatting of Gradle files.

## [3.4.1] - 2017-07-11
* Default eclipse version for `EclipseFormatterStep` bumped to `4.6.3` from `4.6.1`. ([#116](https://github.com/diffplug/spotless/issues/116))
* Default scalafmt version for `ScalaFmtStep` bumped to `1.1.0` from `0.5.7` ([#124](https://github.com/diffplug/spotless/pull/124))
  + Also added support for the API change to scalafmt introduced in `0.7.0-RC1`
* Fixed wildcard targets for `includeFlat` subprojects ([#121](https://github.com/diffplug/spotless/issues/121))
* When spotless needs to download a formatter, it now uses the buildscript repositories specified in the root buildscript. ([#123](https://github.com/diffplug/spotless/pull/123), [#120](https://github.com/diffplug/spotless/issues/120))

## [3.4.0] - 2017-05-21
* `ImportOrderStep` can now handle multi-line comments and misplaced imports.
* Groovy extension now checks for the `groovy` plugin to be applied.
* Deprecated the old syntax for the the eclipse formatter:
  + New syntax better separates the version from the other configuration options, and is more consistent with the other
  + `eclipseFormatFile('format.xml')` -> `eclipse().configFile('format.xml')`
  + `eclipseFormatFile('4.4.0', 'format.xml')` -> `eclipse('4.4.0').configFile('format.xml')`

## [3.3.2] - 2017-05-03
* Fixed a bug in `paddedCell()` which caused `spotlessCheck` to fail even after `spotlessApply` for cases where a rule is misbehaving and causing a cycle.

## [3.3.0] - 2017-04-11
* Added support for groovy formatting (huge thanks to Frank Vennemeyer! [#94](https://github.com/diffplug/spotless/pull/94), [#89](https://github.com/diffplug/spotless/pull/89), [#88](https://github.com/diffplug/spotless/pull/88), [#85](https://github.com/diffplug/spotless/pull/85))
* When special-purpose formatters need to be downloaded from maven, they are now resolved using the buildscript repositories rather than the project repositories. (thanks to [cal101](https://github.com/cal101) [#100](https://github.com/diffplug/spotless/pull/100))

## [3.2.0] - 2017-04-03
* Update default KtLint from 0.3.1 to 0.6.1 (thanks to @kvnxiao [#93](https://github.com/diffplug/spotless/pull/93)).
  + This means we no longer look for rules in the typo package `com.gihub.shyiko`, now only in `com.github.shyiko` (note the `t`).
* Added an `enforceCheck` property which allows users to disable adding `spotlessCheck` as a dependency of `check` (thanks to @gdecaso [#95](https://github.com/diffplug/spotless/pull/95)).
* Any errors in a step will now fail the build] - 201x-xx-xx previously they were only warned.
  + We claimed that we implemented this in 3.1.0, but it was broken.  We really fixed it this time.

## [3.1.0] - 2017-02-27
* Added support for Scala via [scalafmt](https://github.com/olafurpg/scalafmt).
* Added support for Kotlin via [ktlint](https://github.com/pinterest/ktlint).
* Added `FormatExtension::replaceStep`.
* `paddedCell()` is no longer required if a misbehaving rule converges.
* Any errors in a step will now fail the build] - 201x-xx-xx previously they were only warned.
* Added `FormatExtension::ignoreErrorForStep` and `FormatExtension::ignoreErrorForPath`.
* Bumped `google-java-format` to `1.3`.

## [3.0.0] - 2017-01-09
* BREAKING CHANGE: `customReplace` and `customReplaceRegex` renamed to just `replace` and `replaceRegex`.
* BREAKING CHANGE: Plugin portal ID is still `com.diffplug.gradle.spotless`, but maven coordinate has changed to `com.diffplug.spotless:spotless-plugin-gradle`.
* HUGE SPEEDUP: Now supports incremental build / up-to-date-checking.
  + If you are using `custom` or `customLazy`, you might want to take a look at [this javadoc](https://javadoc.io/doc/com.diffplug.spotless/spotless-plugin-gradle/3.27.0/com/diffplug/gradle/spotless/FormatExtension.html#bumpThisNumberIfACustomStepChanges-int-).
* BREAKING CHANGE: `freshmark` no longer includes all project properties by default.  All properties must now be added manually:

```gradle
spotless {
  freshmark {
    propertiesFile('gradle.properties')
    properties {
      it.put('key', 'value')
    }
  }
}
```

* Fixed googleJavaFormat so that it can now sort imports and remove unused imports.
* Added an à la carte `removeUnusedImports()` step.

## [2.4.1] - 2017-01-02
* Java files under the `src/main/groovy` folder are now formatted by default. ([Issue #59](https://github.com/diffplug/spotless/issues/59), [PR #60](https://github.com/diffplug/spotless/pull/60), thanks @ajoberstar).

## [2.4.0] - 2016-11-01
* If a formatter step throws an `Error` or any of its subclasses, such as the `AssertionError`s thrown by JUnit, AssertJ, etc. that error will kill the build ([#46](https://github.com/diffplug/spotless/issues/46))
  + This allows custom rules like this:

```gradle
custom 'no swearing', {
  if (it.toLowerCase().contains('fubar')) {
    throw new AssertionError('No swearing!');
  }
}
```

## [2.3.0] - 2016-10-27
* When `spotlessCheck` fails, the error message now contains a short diff of what is neccessary to fix the issue ([#10](https://github.com/diffplug/spotless/issues/10), thanks to Jonathan Bluett-Duncan).
* Added a [padded-cell mode](https://github.com/diffplug/spotless/blob/main/PADDEDCELL.md) which allows spotless to band-aid over misbehaving rules, and generate error reports for these rules (See [#37](https://github.com/diffplug/spotless/issues/37) for an example).
* Character encoding is now configurable (spotless-global or format-by-format).
* Line endings were previously only spotless-global, they now also support format-by-format.
* Upgraded eclipse formatter from 4.6.0 to 4.6.1

## [2.2.0] - 2016-10-07
* Added support for [google-java-format](https://github.com/google/google-java-format).

```
spotless {
  java {
    googleJavaFormat()  // googleJavaFormat('1.1') to specify a specific version
  }
}
```

## [2.1.0] - 2016-10-07
* Added the method `FormatExtension::customLazyGroovy` which fixes the Groovy closure problem.

## [2.0.0] - 2016-08-16
* `spotlessApply` now writes out a file only if it needs to be changed (big performance improvement).
* Java import sorting now removes duplicate imports.
* Eclipse formatter now warns if the formatter xml contains multiple profiles.
* Updated eclipse formatter to Eclipse Neon (4.6).
* BREAKING CHANGE: Eclipse formatter now formats javadoc comments.
  + You might want to look at the following settings in your `spotless.eclipseformat.xml`:

```
org.eclipse.jdt.core.formatter.join_lines_in_comments=true/false
org.eclipse.jdt.core.formatter.comment.format_javadoc_comments=true/false
org.eclipse.jdt.core.formatter.comment.format_line_comments=true/false
org.eclipse.jdt.core.formatter.comment.format_block_comments=true/false
```

The most important breaking change of 2.0 is the new default line ending mode, `GIT_ATTRIBUTES`.  This line ending mode copies git's behavior exactly.  This change should require no intervention from users, and should be significantly easier to adopt for users who are already using `.gitattributes` or the `core.eol` property.

If you aren't using git, you can still use `.gitattributes` files for fine-grained control of line endings.  If no git information is found, it behaves the same as PLATFORM_NATIVE (the old default).

Below is the algorithm used by git and spotless to determine the proper line ending for a file.  As soon as a step succeeds in finding a line ending, the other steps will not take place.

1. If the code is a git repository, look in the `$GIT_DIR/info/attributes` file for the `eol` attribute.
2. Look at the `.gitattributes` in the file's directory, going up the directory tree.
3. Look at the global `.gitattributes` file, if any.
4. Look at the `core.eol` property in the git config (looking first at repo-specific, then user-specific, then system-specific).
5. Use the PLATFORM_NATIVE line ending.

## [1.3.3] - 2016-03-10
* Upgraded Eclipse formatter to 4.5.2, which fixes [37 bugs](https://bugs.eclipse.org/bugs/buglist.cgi?query_format=advanced&resolution=FIXED&short_desc=%5Bformatter%5D&short_desc_type=allwordssubstr&target_milestone=4.5.1&target_milestone=4.5.2) compared to the previous 4.5.0.
* If you have been using `custom 'Lambda fix', { it.replace('} )', '})').replace('} ,', '},') }`, you don't need it anymore.

## [1.3.2] - 2015-12-17
* Spotless no longer clobbers package-info.java, fixes [#1](https://github.com/diffplug/spotless/issues/1).
* Added some infrastructure which allows `FormatterStep`s to peek at the filename if they really need to.

## [1.3.1] - 2015-09-22
* Bumped the FreshMark dependency to 1.3.0, because it offers improved error reporting.

## [1.3.0] - 2015-09-22
* Added native support for FreshMark.

## [1.2.0] - 2015-08-25
* Updated from Eclipse 4.5 M6 to the official Eclipse 4.5 release, which fixes several bugs in the formatter.
* Fixed a bug in the import sorter which made it impossible to deal with "all unmatched type imports".
* Formatting is now relative to the project directory rather than the root directory.
* Improved the logging levels.

## [1.1] - 2015-05-14
* No functional changes, probably not worth the time for an upgrade.
* First version which is available on plugins.gradle.org as well as jcenter.
* Removed some code that was copy-pasted from Durian, and added a Durian dependency.

## [1.0] - 2015-04-29
* Initial release.

## [0.1] - 2015-04-28
* First release, to test out that we can release to jcenter and whatnot.<|MERGE_RESOLUTION|>--- conflicted
+++ resolved
@@ -3,7 +3,6 @@
 We adhere to the [keepachangelog](https://keepachangelog.com/en/1.0.0/) format (starting after version `3.27.0`).
 
 ## [Unreleased]
-<<<<<<< HEAD
 ### Added
 * You can now predeclare formatter dependencies in the root project.
   * specify one of:
@@ -21,10 +20,8 @@
     }
     ```
   * By default, Spotless resolves all dependencies per-project, and the predeclaration above is unnecessary in the vast majority of cases.
-=======
 
 ## [6.0.5] - 2021-12-16
->>>>>>> 946e08ed
 ### Fixed
 * `ratchetFrom` is now faster and uses less memory ([#1038](https://github.com/diffplug/spotless/pull/1038)).
 
