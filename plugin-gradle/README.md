--- conflicted
+++ resolved
@@ -512,7 +512,14 @@
 
 Note that `HTML` should be used for `X-HTML` sources instead of `XML`.
 
-<<<<<<< HEAD
+The Eclipse XML catalog cannot be configured for the Spotless WTP formatter, instead a
+user defined catalog file can be specified using the property `userCatalog`. Catalog versions
+1.0 and 1.1 are supported by Spotless.
+
+Unlike Eclipse, Spotless WTP ignores per default external URIs in schema location hints and
+external entities. To allow the access of external URIs, set the property `resolveExternalURI`
+to true.
+
 <a name="antlr4"></a>
 
 ## Applying to ANTLR4 source
@@ -531,15 +538,6 @@
   }
 }
 ```
-=======
-The Eclipse XML catalog cannot be configured for the Spotless WTP formatter, instead a
-user defined catalog file can be specified using the property `userCatalog`. Catalog versions
-1.0 and 1.1 are supported by Spotless.
-
-Unlike Eclipse, Spotless WTP ignores per default external URIs in schema location hints and
-external entities. To allow the access of external URIs, set the property `resolveExternalURI`
-to true.
->>>>>>> 33dc04d4
 
 <a name="license-header"></a>
 
