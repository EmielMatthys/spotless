--- conflicted
+++ resolved
@@ -148,7 +148,6 @@
 }
 ```
 
-<<<<<<< HEAD
 ## Applying [scalafmt](https://olafurpg.github.io/scalafmt/#Scalafmt-codeformatterforScala) to Scala files
 
 ```gradle
@@ -157,7 +156,10 @@
 		scalafmt()
 		// optional: you can specify a specific version or config file
 		scalafmt('0.5.1').configFile('scalafmt.conf')
-=======
+	}
+}
+```
+
 ## Applying [KtLint](https://github.com/shyiko/ktlint) to Kotlin files
 
 ```gradle
@@ -169,7 +171,6 @@
 		// also supports license headers
 		licenseHeader '/* Licensed under Apache-2.0 */'	// License header
 		licenseHeaderFile 'path-to-license-file'		// License header file
->>>>>>> 39f83dd2
 	}
 }
 ```
