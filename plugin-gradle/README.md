# <img align="left" src="../_images/spotless_logo.png"> Spotless: Keep your code spotless with Gradle

<!---freshmark shields
output = [
  link(shield('Gradle plugin', 'plugins.gradle.org', 'com.diffplug.gradle.spotless', 'blue'), 'https://plugins.gradle.org/plugin/com.diffplug.gradle.spotless'),
  link(shield('Maven central', 'mavencentral', 'com.diffplug.gradle.spotless:spotless', 'blue'), 'http://search.maven.org/#search%7Cgav%7C1%7Cg%3A%22com.diffplug.spotless%22%20AND%20a%3A%22spotless-plugin-gradle%22'),
  link(shield('Javadoc', 'javadoc', '{{stableGradle}}', 'blue'), 'https://{{org}}.github.io/{{name}}/javadoc/spotless-plugin-gradle/{{stableGradle}}/'),
  '',
  link(shield('Changelog', 'changelog', '{{versionGradle}}', 'brightgreen'), 'CHANGES.md'),
  link(image('Travis CI', 'https://travis-ci.org/{{org}}/{{name}}.svg?branch=master'), 'https://travis-ci.org/{{org}}/{{name}}'),
  link(shield('Live chat', 'gitter', 'chat', 'brightgreen'), 'https://gitter.im/{{org}}/{{name}}'),
  link(shield('License Apache', 'license', 'apache', 'brightgreen'), 'https://tldrlegal.com/license/apache-license-2.0-(apache-2.0)')
  ].join('\n');
-->
[![Gradle plugin](https://img.shields.io/badge/plugins.gradle.org-com.diffplug.gradle.spotless-blue.svg)](https://plugins.gradle.org/plugin/com.diffplug.gradle.spotless)
[![Maven central](https://img.shields.io/badge/mavencentral-com.diffplug.gradle.spotless%3Aspotless-blue.svg)](http://search.maven.org/#search%7Cgav%7C1%7Cg%3A%22com.diffplug.spotless%22%20AND%20a%3A%22spotless-plugin-gradle%22)
[![Javadoc](https://img.shields.io/badge/javadoc-3.14.0-blue.svg)](https://diffplug.github.io/spotless/javadoc/spotless-plugin-gradle/3.14.0/)

[![Changelog](https://img.shields.io/badge/changelog-3.15.0--SNAPSHOT-brightgreen.svg)](CHANGES.md)
[![Travis CI](https://travis-ci.org/diffplug/spotless.svg?branch=master)](https://travis-ci.org/diffplug/spotless)
[![Live chat](https://img.shields.io/badge/gitter-chat-brightgreen.svg)](https://gitter.im/diffplug/spotless)
[![License Apache](https://img.shields.io/badge/license-apache-brightgreen.svg)](https://tldrlegal.com/license/apache-license-2.0-(apache-2.0))
<!---freshmark /shields -->

<!---freshmark javadoc
output = prefixDelimiterReplace(input, 'https://{{org}}.github.io/{{name}}/javadoc/spotless-plugin-gradle/', '/', stableGradle)
-->

Spotless is a general-purpose formatting plugin.  It is completely à la carte, but also includes powerful "batteries-included" if you opt-in.

To people who use your build, it looks like this:

```
cmd> gradlew build
...
:spotlessJavaCheck FAILED
> The following files had format violations:
  src\main\java\com\diffplug\gradle\spotless\FormatExtension.java
    @@ -109,7 +109,7 @@
    ...
    -\t\t····if·(targets.length·==·0)·{
    +\t\tif·(targets.length·==·0)·{
    ...
  Run 'gradlew spotlessApply' to fix these violations.

cmd> gradlew spotlessApply
:spotlessApply
BUILD SUCCESSFUL

cmd> gradlew build
BUILD SUCCESSFUL
```

To use it in your buildscript, just [add the Spotless dependency](https://plugins.gradle.org/plugin/com.diffplug.gradle.spotless), and configure it like so:

```gradle
spotless {
  format 'misc', {
    target '**/*.gradle', '**/*.md', '**/.gitignore'

    trimTrailingWhitespace()
    indentWithTabs() // or spaces. Takes an integer argument if you don't like 4
    endWithNewline()
  }
  format 'cpp', {
    target '**/*.hpp', '**/*.cpp'

    replace      'Not enough space after if', 'if(', 'if ('
    replaceRegex 'Too much space after if', 'if +\\(', 'if ('

    // Everything before the first #include or #pragma will
    // be replaced with whatever is in `spotless.license.cpp`
    licenseHeaderFile 'spotless.license.cpp', '#'
  }
}
```

Spotless can check and apply formatting to any plain-text file, using simple rules ([javadoc](https://diffplug.github.io/spotless/javadoc/spotless-plugin-gradle/3.14.0/com/diffplug/gradle/spotless/FormatExtension.html)) like those above.  It also supports more powerful formatters:

* Eclipse's [CDT](#eclipse-cdt) C/C++ code formatter
* Eclipse's java code formatter (including style and import ordering)
* Eclipse's [WTP-XML](#eclipse-wtp-xml) XML code formatter
* Google's [google-java-format](https://github.com/google/google-java-format)
* [Groovy Eclipse](#groovy-eclipse)'s groovy code formatter
* [FreshMark](https://github.com/diffplug/freshmark) (markdown with variables)
* [ktlint](https://github.com/shyiko/ktlint)
* [scalafmt](https://github.com/olafurpg/scalafmt)
* [DBeaver sql format](https://dbeaver.jkiss.org/)
* [Prettier: An opinionated code formatter](https://prettier.io)
* [TypeScript Formatter (tsfmt)](https://github.com/vvakame/typescript-formatter)
* Any user-defined function which takes an unformatted string and outputs a formatted version.

Contributions are welcome, see [the contributing guide](../CONTRIBUTING.md) for development info.

Spotless requires Gradle to be running on JRE 8+.<sup>See [issue #7](https://github.com/diffplug/spotless/issues/7) for details.</sup>

<a name="java"></a>

## Applying to Java source

By default, all Java source sets will be formatted. To change this,
set the `target` parameter as described in the [Custom rules](#custom) section.

```gradle
apply plugin: 'java'
...

spotless {
  java {
    licenseHeader '/* Licensed under Apache-2.0 */'	// License header
    licenseHeaderFile 'spotless.license.java'		// License header file
    // Obviously, you can't specify both licenseHeader and licenseHeaderFile at the same time

    importOrder 'java', 'javax', 'org', 'com', 'com.diffplug', ''	// A sequence of package names
    importOrderFile 'spotless.importorder'				// An import ordering file, exported from Eclipse
    // As before, you can't specify both importOrder and importOrderFile at the same time
    // You probably want an empty string at the end - all of the imports you didn't specify
    // explicitly will go there.

    removeUnusedImports() // removes any unused imports

    eclipse().configFile 'spotless.eclipseformat.xml'	// XML file dumped out by the Eclipse formatter
    // If you have Eclipse preference or property files, you can use them too.
    // eclipse('4.7.1') to specify a specific version of eclipse,
    // available versions are: https://github.com/diffplug/spotless/tree/master/lib-extra/src/main/resources/com/diffplug/spotless/extra/config/eclipse_jdt_formatter
  }
}
```

See [ECLIPSE_SCREENSHOTS](../ECLIPSE_SCREENSHOTS.md) for screenshots that demonstrate how to get and install the eclipseFormatFile and importOrderFile mentioned above.

<a name="android"></a>

### Applying to Android Java source
Be sure to add `target '**/*.java'` otherwise spotless will not detect Java code inside Android modules.

```gradle
spotless {
  java {
    // ...
    target '**/*.java'
    // ...
  }
}
```

<a name="google-java-format"></a>

### Applying to Java source with [google-java-format](https://github.com/google/google-java-format)

```gradle
spotless {
  java {
    googleJavaFormat()
    // optional: you can specify a specific version and/or switch to AOSP style
    googleJavaFormat('1.1').aosp()
    // you can then layer other format steps, such as
    licenseHeaderFile 'spotless.license.java'
  }
}
```

<a name="groovy"></a>

## Applying to Groovy source

Configuration for Groovy is similar to [Java](#java).  Most java steps, like `licenseHeader` and `importOrder`, support Groovy as well as Java.

The groovy formatter's default behavior is to format all `.groovy` and `.java` files found in the Groovy source directories.  If you would like to exclude the `.java` files, set the parameter `excludeJava`, or you can set the `target` parameter as described in the [Custom rules](#custom) section.

Due to cyclic ambiguities of groovy formatter results, e.g. for nested closures, the use of [paddedCell()](../PADDEDCELL.md) and/or [Custom rules](#custom) is recommended to bandaid over this third-party formatter problem.

```gradle
apply plugin: 'groovy'
...

spotless {
  java {
    licenseHeaderFile 'spotless.license.java'
    googleJavaFormat() // use a specific formatter for Java files
  }
  groovy {
    licenseHeaderFile 'spotless.license.java'
    excludeJava() // excludes all Java sources within the Groovy source dirs from formatting
    paddedCell() // Avoid cyclic ambiguities
    // the Groovy Eclipse formatter extends the Java Eclipse formatter,
    // so it formats Java files by default (unless `excludeJava` is used).
    greclipse().configFile('greclipse.properties')
  }
  groovyGradle {
    // same as groovy, but for .gradle (defaults to '*.gradle')
    target '*.gradle', 'additionalScripts/*.gradle'
    greclipse().configFile('greclipse.properties')
  }
}
```
<a name="groovy-eclipse"></a>

### [Groovy-Eclipse](https://github.com/groovy/groovy-eclipse) formatter

The formatter is based on the Eclipse Java formatter as used by `eclipseFormatFile`. It uses the same configuration parameters plus a few additional ones.
These parameters can be configured within a single file, like the Java properties file [greclipse.properties](../lib-extra/src/test/resources/groovy/greclipse/format/greclipse.properties) in the previous example. The formatter step can also load the [exported Eclipse properties](../ECLIPSE_SCREENSHOTS.md) and augment it with the `org.codehaus.groovy.eclipse.ui.prefs` from the Eclipse workspace as shown below.

```gradle
spotless {
  groovy {
    // Use the default version and Groovy-Eclipse default configuration
    greclipse()
    // optional: you can specify a specific version or config file(s)
    // available versions: https://github.com/diffplug/spotless/tree/master/lib-extra/src/main/resources/com/diffplug/spotless/extra/config/groovy_eclipse_formatter
    greclipse('2.3.0').configFile('spotless.eclipseformat.xml', 'org.codehaus.groovy.eclipse.ui.prefs')
  }
}
```

Groovy-Eclipse formatting errors/warnings lead per default to a build failure. This behavior can be changed by adding the property/key value `ignoreFormatterProblems=true` to a configuration file. In this scenario, files causing problems, will not be modified by this formatter step.

<a name="freshmark"></a>

## Applying [FreshMark](https://github.com/diffplug/freshmark) to markdown files

Freshmark lets you generate markdown in the comments of your markdown.  This helps to keep badges and links up-to-date (see the source for this file), and can
also be helpful for generating complex tables (see the source for [the parent readme](../README.md)).

To apply freshmark to all of the `.md` files in your project, with all of your project's properties available for templating, use this snippet:

```gradle
spotless {
  freshmark {
    target 'README.md', 'CONTRIBUTING.md'	// defaults to '**/*.md'
    propertiesFile('gradle.properties')		// loads all the properties in the given file
    properties {
      it.put('key', 'value')				// specify other properties manually
    }
  }
}
```

<a name="scala"></a>

## Applying [scalafmt](https://olafurpg.github.io/scalafmt/#Scalafmt-codeformatterforScala) to Scala files

```gradle
spotless {
  scala {
    scalafmt()
    // optional: you can specify a specific version or config file
    scalafmt('0.5.1').configFile('scalafmt.conf')
  }
}
```

<a name="ktlint"></a>

## Applying [ktlint](https://github.com/shyiko/ktlint) to Kotlin files

```gradle
spotless {
  kotlin {
    // optionally takes a version
    ktlint()
    // Optional user arguments can be set as such:
    ktlint().userData(['indent_size': '2', 'continuation_indent_size' : '2'])

    // also supports license headers
    licenseHeader '/* Licensed under Apache-2.0 */'	// License header
    licenseHeaderFile 'path-to-license-file'		// License header file
  }
  kotlinGradle {
    // same as kotlin, but for .gradle.kts files (defaults to '*.gradle.kts')
    target '*.gradle.kts', 'additionalScripts/*.gradle.kts'

    ktlint()

    // Optional user arguments can be set as such:
    ktlint().userData(['indent_size': '2', 'continuation_indent_size' : '2'])

    // doesn't support licenseHeader, because scripts don't have a package statement
    // to clearly mark where the license should go
  }
}
```

<a name="sql-dbeaver"></a>

## Applying [DBeaver](https://dbeaver.jkiss.org/) to SQL scripts

```gradle
spotless {
  sql {
    // default value for target files
    target '**/*.sql'
    // configFile is optional, arguments available here: https://github.com/diffplug/spotless/blob/master/lib/src/main/java/com/diffplug/spotless/sql/DBeaverSQLFormatterStep.java
    dbeaver().configFile('dbeaver.props')
  }
}
```

<<<<<<< HEAD
<a name="typescript"></a>

## Applying to Typescript source

To use tsfmt, you first have to specify the files that you want it to apply to.
Then you specify `tsfmt()`, and optionally how you want to apply it.

By default, all typescript source sets will be formatted. To change this,
set the `target` parameter as described in the [Custom rules](#custom) section.

```gradle
spotless {
  typescript {
    // using existing config files
    tsfmt().tslintFile('/path/to/repo/tslint.json')
  }
}
```
Supported config file types are `tsconfigFile`, `tslintFile`, `vscodeFile` and `tsfmtFile`. They are corresponding to the respective
[tsfmt-parameters](https://github.com/vvakame/typescript-formatter/blob/7764258ad42ac65071399840d1b8701868510ca7/lib/index.ts#L27L34).

*Please note:*
The auto-discovery of config files (up the file tree) will not work when using tsfmt within spotless,
  hence you are required to provide resolvable file paths for config files.

... or alternatively provide the configuration inline ...

```gradle
spotless {
  typescript {
    // custom file-set
    target 'src/main/resources/**/*.ts'
    // provide config inline
    tsfmt().config(['indentSize': 1, 'convertTabsToSpaces': true])
  }
}
```

See [tsfmt's default config settings](https://github.com/vvakame/typescript-formatter/blob/7764258ad42ac65071399840d1b8701868510ca7/lib/utils.ts#L11L32) for what is available.

... and it is also possible to apply `prettier()` instead of `tsfmt()` as formatter. For details see the section about [prettier](#typescript-prettier).

### Prerequisite: tsfmt requires a working NodeJS version

tsfmt is based on NodeJS, so to use it, a working NodeJS installation (especially npm) is required on the host running spotless.
Spotless will try to auto-discover an npm installation. If that is not working for you, it is possible to directly configure the npm binary to use.

```gradle
spotless {
  typescript {
    tsfmt().npmExecutable('/usr/bin/npm').config(...)
  }
}
```

Spotless uses npm to install necessary packages locally. It runs tsfmt using [J2V8](https://github.com/eclipsesource/J2V8) internally after that.

<a name="prettier"></a>

## Applying [Prettier](https://prettier.io) to javascript | flow | typeScript | css | scss | less | jsx | graphQL | yaml | etc.

Prettier is a formatter that can format [multiple file types](https://prettier.io/docs/en/language-support.html).

To use prettier, you first have to specify the files that you want it to apply to.  Then you specify prettier, and how you want to apply it.

```gradle
spotless {
  format 'styling', {
    target '**/*.css', '**/*.scss'

    // at least provide the parser to use
    prettier().config(['parser': 'postcss'])

    // or provide a typical filename
    prettier().config(['filepath': 'style.scss'])
  }
}
```

Supported config options are documented on [prettier.io](https://prettier.io/docs/en/options.html).

It is also possible to specify the config via file:

```gradle
spotless {
  format 'styling', {
    target '**/*.css', '**/*.scss'

    prettier().configFile('/path-to/.prettierrc.yml')

    // or provide both (config options take precedence over configFile options)
    prettier().config(['parser': 'postcss']).configFile('path-to/.prettierrc.yml')
  }
}
```

Supported config file variants are documented on [prettier.io](https://prettier.io/docs/en/configuration.html).
*Please note:*
- The auto-discovery of config files (up the file tree) will not work when using prettier within spotless.
- Prettier's override syntax is not supported when using prettier within spotless.

To apply prettier to more kinds of files, just add more formats

```gradle
spotless {
  format 'javascript', {
    target 'src/main/resources/**/*.js'
    prettier().config(['filepath': 'file.js'])
  }
}
```

<a name="typescript-prettier"></a>
Prettier can also be applied from within the [typescript config block](#typescript-formatter):

```gradle
spotless {
  typescript {
    // no parser or filepath needed
    // -> will default to 'typescript' parser when used in the typescript block
    prettier()
  }
}
```

### Prerequisite: prettier requires a working NodeJS version

Prettier, like tsfmt, is based on NodeJS, so to use it, a working NodeJS installation (especially npm) is required on the host running spotless.
Spotless will try to auto-discover an npm installation. If that is not working for you, it is possible to directly configure the npm binary to use.

```gradle
spotless {
  format 'javascript', {
    prettier().npmExecutable('/usr/bin/npm').config(...)
  }
}
```

Spotless uses npm to install necessary packages locally. It runs prettier using [J2V8](https://github.com/eclipsesource/J2V8) internally after that.
=======
<a name="cpp"></a>

## Applying to C/C++ sources

```gradle
spotless {
  cpp {
    target '**/*.CPP' // Change file filter. By default files with 'c', 'h', 'C', 'cpp', 'cxx', 'cc', 'c++', 'h', 'hpp', 'hh', 'hxx' and 'inc' extension are supported
    eclipse().configFile 'spotless.eclipseformat.xml'	// XML file dumped out by the Eclipse formatter
    // If you have Eclipse preference or property files, you can use them too.
    // eclipse('4.7.1') to specify a specific version of Eclipse,
    // available versions are: https://github.com/diffplug/spotless/tree/master/lib-extra/src/main/resources/com/diffplug/spotless/extra/config/eclipse_cdt_formatter
    licenseHeader '// Licensed under Apache'	// License header
    licenseHeaderFile './license.txt'	// License header file
  }
}
```

<a name="eclipse-cdt"></a>

### Eclipse [CDT](https://www.eclipse.org/cdt/) formatter

Use the Eclipse to define the *Code Style preferences* (see [Eclipse documentation](https://www.eclipse.org/documentation/)). Within the preferences *Edit...* dialog, you can export your configuration as XML file, which can be used as a `configFile`. If no `configFile` is provided, the CDT default configuration is used.

<a name="xml-wtp"></a>

## Applying to XML sources

```gradle
spotless {
  xml {
    target '**/*.xml' // Change file filter. By default files with 'xml', 'xsl', 'xslt', 'wsdl', 'xsd', 'exsd' and 'xmi' extension are supported
    eclipse().configFile './xml-formatter.prefs' // Properties file of the Eclipse WTP formatter
    // Use for example eclipse('4.7.3a') to specify a specific version of Eclipse,
    // available versions are: https://github.com/diffplug/spotless/tree/master/lib-extra/src/main/resources/com/diffplug/spotless/extra/eclipse_wtp_formatters
    // also supports license headers
    licenseHeader '<!-- Licensed under Apache-2.0 -->'	// License header
    licenseHeaderFile './license.txt'	// License header file
  }
}
```

<a name="eclipse-wtp-xml"></a>

### Eclipse [WTP](https://www.eclipse.org/webtools/) XML formatter
Use Eclipse to define the *XML editor preferences* (see [Eclipse documentation](https://www.eclipse.org/documentation/)). The preferences are stored below your Eclipse workspace directory in `.metadata/.plugins/org.eclipse.core.runtime/org.eclipse.wst.xml.core.prefs`. Note that only the differences to the default configuration are stored within the file. Omit the 'configFile' entirely to use the default Eclipse configuration.

The Eclipse WTP formatter supports DTD/XSD restrictions on white spaces. For XSD/DTD lookup, relative and absolute XSD/DTD URIs are supported. Furthermore a user catalog can be configured using the `userCatalog` property key. Add the property to the preference file or add an additional preference or properties files as an additional argument to the `configFile`.

>>>>>>> 88188044

<a name="license-header"></a>

## License header options

If the string contents of a licenseHeader step or the file contents of a licenseHeaderFile step contains a $YEAR token,
then in the end-result generated license headers which use this license header as a template, $YEAR will be replaced with the current year.


For example:
```
/* Licensed under Apache-2.0 $YEAR. */
```
will produce
```
/* Licensed under Apache-2.0 2017. */
```
if Spotless is launched in 2017


The `licenseHeader` and `licenseHeaderFile` steps will generate license headers with automatic years from the base license header according to the following rules:
* A generated license header will be updated with the current year when
  * the generated license header is missing
  * the generated license header is not formatted correctly
* A generated license header will _not_ be updated when
  * a single year is already present, e.g.
  `/* Licensed under Apache-2.0 1990. */`
  * a year range is already present, e.g.
  `/* Licensed under Apache-2.0 1990-2003. */`
  * the `$YEAR` token is otherwise missing

The separator for the year range defaults to the hyphen character, e.g `1990-2003`, but can be customized with the `yearSeparator` property.

For instance, the following configuration treats `1990, 2003` as a valid year range.

```gradle
spotless {
  java {
    licenseHeader('Licensed under Apache-2.0 $YEAR').yearSeparator(', ')
  }
}
```

<a name="custom"></a>

## Custom rules

Spotless is a generic system for specifying a sequence of steps which are applied to a set of files.

```gradle
spotless {
  // this will create two tasks: spotlessMiscCheck and spotlessMiscApply
  format 'misc', {
    // target determines which files this format will apply to
    // - if you pass a string or a list of strings, they will be treated
    //       as 'include' parameters to a fileTree in the root directory
    // - if you pass a FileCollection, it will pass through untouched
    //       e.g. project.files('build.gradle', 'settings.gradle')
    // - if you pass anything else, it will be sent to project.files(yourArg)
    target '**/*.gradle', '**/*.md', '**/.gitignore'

    // spotless has built-in rules for the most basic formatting tasks
    trimTrailingWhitespace()
    indentWithTabs() // or spaces. Takes an integer argument if you don't like 4
    endWithNewline()

    // you can also call out to your own function
    custom 'superFormatter', {
      // when writing a custom step, it will be helpful to know
      // how the formatting process works, which is as follows:

      // 1) Load each target file, and convert it to unix-style line endings ('\n')
      // 2) Pass its content through a series of steps, feeding the output of each step to the next
      // 3) Put the correct line endings back on, then either check or apply

      // each step receives a string as input, and should output
      // a formatted string as output.  Each step can trust that its
      // input will have unix newlines, and it must promise to output
      // only unix newlines.  Other than that, anything is fair game!
    }
  }
}
```

If you use `custom` or `customLazy`, you might want to take a look at [this javadoc](https://diffplug.github.io/spotless/javadoc/spotless-plugin-gradle/3.14.0/com/diffplug/gradle/spotless/FormatExtension.html#bumpThisNumberIfACustomStepChanges-int-) for a big performance win.

See [`JavaExtension.java`](src/main/java/com/diffplug/gradle/spotless/java/JavaExtension.java?ts=4) if you'd like to see how a language-specific set of custom rules is implemented.  We'd love PR's which add support for other languages.

<a name="invisible"></a>

## Line endings and encodings (invisible stuff)

Spotless uses UTF-8 by default, but you can use [any encoding which Java supports](https://docs.oracle.com/javase/8/docs/technotes/guides/intl/encoding.doc.html).  You can set it globally, and you can also set it per-format.

```gradle
spotless {
  java {
    ...
    encoding 'Cp1252' // java will have Cp1252
  }
  encoding 'US-ASCII'   // but all other formats will be interpreted as US-ASCII
}
```

Line endings can also be set globally or per-format using the `lineEndings` property.  Spotless supports four line ending modes: `UNIX`, `WINDOWS`, `PLATFORM_NATIVE`, and `GIT_ATTRIBUTES`.  The default value is `GIT_ATTRIBUTES`, and *we highly recommend that you* ***do not change*** *this value*.  Git has opinions about line endings, and if Spotless and git disagree, then you're going to have a bad time.

You can easily set the line endings of different files using [a `.gitattributes` file](https://help.github.com/articles/dealing-with-line-endings/).  Here's an example `.gitattributes` which sets all files to unix newlines: `* text eol=lf`.

<a name="enforceCheck"></a>

## Disabling warnings and error messages

The `check` task is Gradle's built-in task for grouping all verification tasks - unit tests, static analysis, etc.  By default, `spotlessCheck` is added as a dependency to `check`.

You might want to disable this behavior.  We [recommend against this](https://github.com/diffplug/spotless/issues/79#issuecomment-290844602), but it's easy to do if you'd like:

```gradle
spotless {
  enforceCheck false
}
```

If a formatter throws an exception, possibly because of malformed code or a bug in a formatter step, Spotless will report a build failure.  You can suppress these specific failures as such:

```gradle
spotless {
  java {
    googleJavaFormat()
    custom 'my-glitchy-step', { }

    ignoreErrorForStep('my-glitchy-step')   // ignore errors on all files thrown by a specific step
    ignoreErrorForPath('path/to/file.java') // ignore errors by all steps on this specific file
  }
}
```

Note that `enforceCheck` is a global property which affects all formats (outside the java block), while `ignoreErrorForStep/Path` are local to a single format (inside the java block).

<a name="preview"></a>

## How do I preview what `spotlessApply` will do?

- Save your working tree with `git add -A`, then `git commit -m "Checkpoint before spotless."`
- Run `gradlew spotlessApply`
- View the changes with `git diff`
- If you don't like what spotless did, `git reset --hard`
- If you'd like to remove the "checkpoint" commit, `git reset --soft head~1` will make the checkpoint commit "disappear" from history, but keeps the changes in your working directory.

<a name="examples"></a>

## Example configurations (from real-world projects)

Spotless is hosted on jcenter and at plugins.gradle.org. [Go here](https://plugins.gradle.org/plugin/com.diffplug.gradle.spotless) if you're not sure how to import the plugin.

* [JUnit 5](https://github.com/junit-team/junit-lambda/blob/151d52ffab07881de71a8396a9620f18072c65ec/build.gradle#L86-L101) (aka JUnit Lambda)
* [opentest4j](https://github.com/ota4j-team/opentest4j/blob/aab8c204be05609e9f76c2c964c3d6845cd0de14/build.gradle#L63-L80)
* [Durian](https://github.com/diffplug/durian) ([direct link to spotless section in its build.gradle](https://github.com/diffplug/durian/blob/v3.2.0/build.gradle#L65-L85))
* [DurianRx](https://github.com/diffplug/durian-rx) ([direct link to spotless section in its build.gradle](https://github.com/diffplug/durian-rx/blob/v1.1.0/build.gradle#L92-L113))
* [DurianSwt](https://github.com/diffplug/durian-swt) ([direct link to spotless section in its build.gradle](https://github.com/diffplug/durian-swt/blob/v1.3.0/build.gradle#L137-L158))
* [MatConsoleCtl](https://github.com/diffplug/matconsolectl) ([direct link to spotless section in its build.gradle](https://github.com/diffplug/matconsolectl/blob/v4.4.1/build.gradle#L169-L189))
* [MatFileRW](https://github.com/diffplug/matfilerw) ([direct link to spotless section in its build.gradle](https://github.com/diffplug/matfilerw/blob/v1.3.1/build.gradle#L129-L149))
* [Goomph](https://github.com/diffplug/goomph) ([direct link to spotless section in its build.gradle](https://github.com/diffplug/goomph/blob/v1.0.0/build.gradle#L78-L99))
* [FreshMark](https://github.com/diffplug/freshmark) ([direct link to spotless section in its build.gradle](https://github.com/diffplug/freshmark/blob/v1.3.0/build.gradle#L52-L73))
* [JScriptBox](https://github.com/diffplug/jscriptbox) ([direct link to spotless section in its build.gradle](https://github.com/diffplug/jscriptbox/blob/v3.0.0/build.gradle#L45-L65))
* (Your project here)

<!---freshmark /javadoc --><|MERGE_RESOLUTION|>--- conflicted
+++ resolved
@@ -296,147 +296,6 @@
 }
 ```
 
-<<<<<<< HEAD
-<a name="typescript"></a>
-
-## Applying to Typescript source
-
-To use tsfmt, you first have to specify the files that you want it to apply to.
-Then you specify `tsfmt()`, and optionally how you want to apply it.
-
-By default, all typescript source sets will be formatted. To change this,
-set the `target` parameter as described in the [Custom rules](#custom) section.
-
-```gradle
-spotless {
-  typescript {
-    // using existing config files
-    tsfmt().tslintFile('/path/to/repo/tslint.json')
-  }
-}
-```
-Supported config file types are `tsconfigFile`, `tslintFile`, `vscodeFile` and `tsfmtFile`. They are corresponding to the respective
-[tsfmt-parameters](https://github.com/vvakame/typescript-formatter/blob/7764258ad42ac65071399840d1b8701868510ca7/lib/index.ts#L27L34).
-
-*Please note:*
-The auto-discovery of config files (up the file tree) will not work when using tsfmt within spotless,
-  hence you are required to provide resolvable file paths for config files.
-
-... or alternatively provide the configuration inline ...
-
-```gradle
-spotless {
-  typescript {
-    // custom file-set
-    target 'src/main/resources/**/*.ts'
-    // provide config inline
-    tsfmt().config(['indentSize': 1, 'convertTabsToSpaces': true])
-  }
-}
-```
-
-See [tsfmt's default config settings](https://github.com/vvakame/typescript-formatter/blob/7764258ad42ac65071399840d1b8701868510ca7/lib/utils.ts#L11L32) for what is available.
-
-... and it is also possible to apply `prettier()` instead of `tsfmt()` as formatter. For details see the section about [prettier](#typescript-prettier).
-
-### Prerequisite: tsfmt requires a working NodeJS version
-
-tsfmt is based on NodeJS, so to use it, a working NodeJS installation (especially npm) is required on the host running spotless.
-Spotless will try to auto-discover an npm installation. If that is not working for you, it is possible to directly configure the npm binary to use.
-
-```gradle
-spotless {
-  typescript {
-    tsfmt().npmExecutable('/usr/bin/npm').config(...)
-  }
-}
-```
-
-Spotless uses npm to install necessary packages locally. It runs tsfmt using [J2V8](https://github.com/eclipsesource/J2V8) internally after that.
-
-<a name="prettier"></a>
-
-## Applying [Prettier](https://prettier.io) to javascript | flow | typeScript | css | scss | less | jsx | graphQL | yaml | etc.
-
-Prettier is a formatter that can format [multiple file types](https://prettier.io/docs/en/language-support.html).
-
-To use prettier, you first have to specify the files that you want it to apply to.  Then you specify prettier, and how you want to apply it.
-
-```gradle
-spotless {
-  format 'styling', {
-    target '**/*.css', '**/*.scss'
-
-    // at least provide the parser to use
-    prettier().config(['parser': 'postcss'])
-
-    // or provide a typical filename
-    prettier().config(['filepath': 'style.scss'])
-  }
-}
-```
-
-Supported config options are documented on [prettier.io](https://prettier.io/docs/en/options.html).
-
-It is also possible to specify the config via file:
-
-```gradle
-spotless {
-  format 'styling', {
-    target '**/*.css', '**/*.scss'
-
-    prettier().configFile('/path-to/.prettierrc.yml')
-
-    // or provide both (config options take precedence over configFile options)
-    prettier().config(['parser': 'postcss']).configFile('path-to/.prettierrc.yml')
-  }
-}
-```
-
-Supported config file variants are documented on [prettier.io](https://prettier.io/docs/en/configuration.html).
-*Please note:*
-- The auto-discovery of config files (up the file tree) will not work when using prettier within spotless.
-- Prettier's override syntax is not supported when using prettier within spotless.
-
-To apply prettier to more kinds of files, just add more formats
-
-```gradle
-spotless {
-  format 'javascript', {
-    target 'src/main/resources/**/*.js'
-    prettier().config(['filepath': 'file.js'])
-  }
-}
-```
-
-<a name="typescript-prettier"></a>
-Prettier can also be applied from within the [typescript config block](#typescript-formatter):
-
-```gradle
-spotless {
-  typescript {
-    // no parser or filepath needed
-    // -> will default to 'typescript' parser when used in the typescript block
-    prettier()
-  }
-}
-```
-
-### Prerequisite: prettier requires a working NodeJS version
-
-Prettier, like tsfmt, is based on NodeJS, so to use it, a working NodeJS installation (especially npm) is required on the host running spotless.
-Spotless will try to auto-discover an npm installation. If that is not working for you, it is possible to directly configure the npm binary to use.
-
-```gradle
-spotless {
-  format 'javascript', {
-    prettier().npmExecutable('/usr/bin/npm').config(...)
-  }
-}
-```
-
-Spotless uses npm to install necessary packages locally. It runs prettier using [J2V8](https://github.com/eclipsesource/J2V8) internally after that.
-=======
 <a name="cpp"></a>
 
 ## Applying to C/C++ sources
@@ -486,7 +345,146 @@
 
 The Eclipse WTP formatter supports DTD/XSD restrictions on white spaces. For XSD/DTD lookup, relative and absolute XSD/DTD URIs are supported. Furthermore a user catalog can be configured using the `userCatalog` property key. Add the property to the preference file or add an additional preference or properties files as an additional argument to the `configFile`.
 
->>>>>>> 88188044
+
+<a name="typescript"></a>
+
+## Applying to Typescript source
+
+To use tsfmt, you first have to specify the files that you want it to apply to.
+Then you specify `tsfmt()`, and optionally how you want to apply it.
+
+By default, all typescript source sets will be formatted. To change this,
+set the `target` parameter as described in the [Custom rules](#custom) section.
+
+```gradle
+spotless {
+  typescript {
+    // using existing config files
+    tsfmt().tslintFile('/path/to/repo/tslint.json')
+  }
+}
+```
+Supported config file types are `tsconfigFile`, `tslintFile`, `vscodeFile` and `tsfmtFile`. They are corresponding to the respective
+[tsfmt-parameters](https://github.com/vvakame/typescript-formatter/blob/7764258ad42ac65071399840d1b8701868510ca7/lib/index.ts#L27L34).
+
+*Please note:*
+The auto-discovery of config files (up the file tree) will not work when using tsfmt within spotless,
+  hence you are required to provide resolvable file paths for config files.
+
+... or alternatively provide the configuration inline ...
+
+```gradle
+spotless {
+  typescript {
+    // custom file-set
+    target 'src/main/resources/**/*.ts'
+    // provide config inline
+    tsfmt().config(['indentSize': 1, 'convertTabsToSpaces': true])
+  }
+}
+```
+
+See [tsfmt's default config settings](https://github.com/vvakame/typescript-formatter/blob/7764258ad42ac65071399840d1b8701868510ca7/lib/utils.ts#L11L32) for what is available.
+
+... and it is also possible to apply `prettier()` instead of `tsfmt()` as formatter. For details see the section about [prettier](#typescript-prettier).
+
+### Prerequisite: tsfmt requires a working NodeJS version
+
+tsfmt is based on NodeJS, so to use it, a working NodeJS installation (especially npm) is required on the host running spotless.
+Spotless will try to auto-discover an npm installation. If that is not working for you, it is possible to directly configure the npm binary to use.
+
+```gradle
+spotless {
+  typescript {
+    tsfmt().npmExecutable('/usr/bin/npm').config(...)
+  }
+}
+```
+
+Spotless uses npm to install necessary packages locally. It runs tsfmt using [J2V8](https://github.com/eclipsesource/J2V8) internally after that.
+
+<a name="prettier"></a>
+
+## Applying [Prettier](https://prettier.io) to javascript | flow | typeScript | css | scss | less | jsx | graphQL | yaml | etc.
+
+Prettier is a formatter that can format [multiple file types](https://prettier.io/docs/en/language-support.html).
+
+To use prettier, you first have to specify the files that you want it to apply to.  Then you specify prettier, and how you want to apply it.
+
+```gradle
+spotless {
+  format 'styling', {
+    target '**/*.css', '**/*.scss'
+
+    // at least provide the parser to use
+    prettier().config(['parser': 'postcss'])
+
+    // or provide a typical filename
+    prettier().config(['filepath': 'style.scss'])
+  }
+}
+```
+
+Supported config options are documented on [prettier.io](https://prettier.io/docs/en/options.html).
+
+It is also possible to specify the config via file:
+
+```gradle
+spotless {
+  format 'styling', {
+    target '**/*.css', '**/*.scss'
+
+    prettier().configFile('/path-to/.prettierrc.yml')
+
+    // or provide both (config options take precedence over configFile options)
+    prettier().config(['parser': 'postcss']).configFile('path-to/.prettierrc.yml')
+  }
+}
+```
+
+Supported config file variants are documented on [prettier.io](https://prettier.io/docs/en/configuration.html).
+*Please note:*
+- The auto-discovery of config files (up the file tree) will not work when using prettier within spotless.
+- Prettier's override syntax is not supported when using prettier within spotless.
+
+To apply prettier to more kinds of files, just add more formats
+
+```gradle
+spotless {
+  format 'javascript', {
+    target 'src/main/resources/**/*.js'
+    prettier().config(['filepath': 'file.js'])
+  }
+}
+```
+
+<a name="typescript-prettier"></a>
+Prettier can also be applied from within the [typescript config block](#typescript-formatter):
+
+```gradle
+spotless {
+  typescript {
+    // no parser or filepath needed
+    // -> will default to 'typescript' parser when used in the typescript block
+    prettier()
+  }
+}
+```
+
+### Prerequisite: prettier requires a working NodeJS version
+
+Prettier, like tsfmt, is based on NodeJS, so to use it, a working NodeJS installation (especially npm) is required on the host running spotless.
+Spotless will try to auto-discover an npm installation. If that is not working for you, it is possible to directly configure the npm binary to use.
+
+```gradle
+spotless {
+  format 'javascript', {
+    prettier().npmExecutable('/usr/bin/npm').config(...)
+  }
+}
+```
+
+Spotless uses npm to install necessary packages locally. It runs prettier using [J2V8](https://github.com/eclipsesource/J2V8) internally after that.
 
 <a name="license-header"></a>
 
