--- conflicted
+++ resolved
@@ -777,32 +777,6 @@
 }
 ```
 
-<<<<<<< HEAD
-## Gherkin
-
-- `com.diffplug.gradle.spotless.GherkinExtension` [javadoc](https://javadoc.io/doc/com.diffplug.spotless/spotless-plugin-gradle/5.15.0/com/diffplug/gradle/spotless/GherkinExtension.html), [code](https://github.com/diffplug/spotless/blob/main/plugin-gradle/src/main/java/com/diffplug/gradle/spotless/GherkinExtension.java)
-
-```gradle
-spotless {
-  gherkin {
-    target 'src/**/*.feature' // you have to set the target manually
-    simple() // has its own section below
-  }
-}
-```
-
-### simple
-
-Uses a Gherkin pretty-printer that optionally allows configuring the number of spaces that are used to pretty print objects:
-
-```gradle
-spotless {
-  gherkin {
-    target 'src/**/*.feature'
-    simple()
-    // optional: specify the number of spaces to use
-    simple().indentWithSpaces(6)
-=======
 ### Gson
 
 Uses Google Gson to also allow sorting by keys besides custom indentation - useful for i18n files.
@@ -873,7 +847,34 @@
       .feature('ORDER_MAP_ENTRIES_BY_KEYS', true)    // optional: false by default
       .feature('ANY_OTHER_FEATURE', true|false)      // optional: any SerializationFeature can be toggled on or off
       .yamlFeature('ANY_OTHER_FEATURE', true|false)  // any YAMLGenerator.Feature can be toggled on or off
->>>>>>> 5749a734
+  }
+}
+```
+
+## Gherkin
+
+- `com.diffplug.gradle.spotless.GherkinExtension` [javadoc](https://javadoc.io/doc/com.diffplug.spotless/spotless-plugin-gradle/5.15.0/com/diffplug/gradle/spotless/GherkinExtension.html), [code](https://github.com/diffplug/spotless/blob/main/plugin-gradle/src/main/java/com/diffplug/gradle/spotless/GherkinExtension.java)
+
+```gradle
+spotless {
+  gherkin {
+    target 'src/**/*.feature' // you have to set the target manually
+    simple() // has its own section below
+  }
+}
+```
+
+### simple
+
+Uses a Gherkin pretty-printer that optionally allows configuring the number of spaces that are used to pretty print objects:
+
+```gradle
+spotless {
+  gherkin {
+    target 'src/**/*.feature'
+    simple()
+    // optional: specify the number of spaces to use
+    simple().indentWithSpaces(6)
   }
 }
 ```
